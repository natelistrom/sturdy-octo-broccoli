--- conflicted
+++ resolved
@@ -1,32 +1,28 @@
-//// [tests/cases/conformance/decorators/class/decoratedClassFromExternalModule.ts] ////
-
-//// [decorated.ts]
+//// [tests/cases/conformance/decorators/class/decoratedClassFromExternalModule.ts] ////
+
+//// [decorated.ts]
 function decorate() { }
 
 @decorate
 export default class Decorated { }
-
-//// [undecorated.ts]
-import Decorated from 'decorated';
-
-//// [decorated.js]
-<<<<<<< HEAD
-if (typeof __decorate !== "function") __decorate = function (decorators, target, key, desc) {
-=======
-var __decorate = (this && this.__decorate) || function (decorators, target, key, desc) {
->>>>>>> 3d0daef8
-    if (typeof Reflect === "object" && typeof Reflect.decorate === "function") return Reflect.decorate(decorators, target, key, desc);
-    switch (arguments.length) {
-        case 2: return decorators.reduceRight(function(o, d) { return (d && d(o)) || o; }, target);
-        case 3: return decorators.reduceRight(function(o, d) { return (d && d(target, key)), void 0; }, void 0);
-        case 4: return decorators.reduceRight(function(o, d) { return (d && d(target, key, o)) || o; }, desc);
-    }
-};
-function decorate() { }
-let Decorated = class {
-};
-Decorated = __decorate([
-    decorate
-], Decorated);
-export default Decorated;
-//// [undecorated.js]
+
+//// [undecorated.ts]
+import Decorated from 'decorated';
+
+//// [decorated.js]
+var __decorate = (this && this.__decorate) || function (decorators, target, key, desc) {
+    if (typeof Reflect === "object" && typeof Reflect.decorate === "function") return Reflect.decorate(decorators, target, key, desc);
+    switch (arguments.length) {
+        case 2: return decorators.reduceRight(function(o, d) { return (d && d(o)) || o; }, target);
+        case 3: return decorators.reduceRight(function(o, d) { return (d && d(target, key)), void 0; }, void 0);
+        case 4: return decorators.reduceRight(function(o, d) { return (d && d(target, key, o)) || o; }, desc);
+    }
+};
+function decorate() { }
+let Decorated = class {
+};
+Decorated = __decorate([
+    decorate
+], Decorated);
+export default Decorated;
+//// [undecorated.js]