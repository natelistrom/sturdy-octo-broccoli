tests/cases/conformance/types/typeRelationships/subtypesAndSuperTypes/subtypingWithObjectMembersOptionality2.ts(10,11): error TS2429: Interface 'S' incorrectly extends interface 'T':
  Required property 'Foo' cannot be reimplemented with optional property in 'S'.
tests/cases/conformance/types/typeRelationships/subtypesAndSuperTypes/subtypingWithObjectMembersOptionality2.ts(18,11): error TS2429: Interface 'S2' incorrectly extends interface 'T2':
  Required property '1' cannot be reimplemented with optional property in 'S2'.
tests/cases/conformance/types/typeRelationships/subtypesAndSuperTypes/subtypingWithObjectMembersOptionality2.ts(26,11): error TS2429: Interface 'S3' incorrectly extends interface 'T3':
  Required property '1' cannot be reimplemented with optional property in 'S3'.
tests/cases/conformance/types/typeRelationships/subtypesAndSuperTypes/subtypingWithObjectMembersOptionality2.ts(33,9): error TS2367: No best common type exists between '{ Foo: Base; }' and '{ Foo?: Derived; }'.


==== tests/cases/conformance/types/typeRelationships/subtypesAndSuperTypes/subtypingWithObjectMembersOptionality2.ts (4 errors) ====
    // Derived member is optional but base member is not, should be an error
    
    interface Base { foo: string; }
    interface Derived extends Base { bar: string; }
    
    interface T {
        Foo: Base;
    }
    
    interface S extends T {
              ~
<<<<<<< HEAD
!!! Interface 'S' incorrectly extends interface 'T':
!!!   Property 'Foo' is optional in type 'S' but required in type 'T'.
=======
!!! error TS2429: Interface 'S' incorrectly extends interface 'T':
!!! error TS2429:   Required property 'Foo' cannot be reimplemented with optional property in 'S'.
>>>>>>> d867cecf
        Foo?: Derived // error
    }
    
    interface T2 {
        1: Base;
    }
    
    interface S2 extends T2 {
              ~~
<<<<<<< HEAD
!!! Interface 'S2' incorrectly extends interface 'T2':
!!!   Property '1' is optional in type 'S2' but required in type 'T2'.
=======
!!! error TS2429: Interface 'S2' incorrectly extends interface 'T2':
!!! error TS2429:   Required property '1' cannot be reimplemented with optional property in 'S2'.
>>>>>>> d867cecf
        1?: Derived; // error
    }
    
    interface T3 {
        '1': Base;
    }
    
    interface S3 extends T3 {
              ~~
<<<<<<< HEAD
!!! Interface 'S3' incorrectly extends interface 'T3':
!!!   Property ''1'' is optional in type 'S3' but required in type 'T3'.
=======
!!! error TS2429: Interface 'S3' incorrectly extends interface 'T3':
!!! error TS2429:   Required property '1' cannot be reimplemented with optional property in 'S3'.
>>>>>>> d867cecf
        '1'?: Derived; // error
    }
    
    // object literal case
    var a: { Foo: Base; }
    var b: { Foo?: Derived; }
    var r = true ? a : b; // error
            ~~~~~~~~~~~~
!!! error TS2367: No best common type exists between '{ Foo: Base; }' and '{ Foo?: Derived; }'.<|MERGE_RESOLUTION|>--- conflicted
+++ resolved
@@ -1,69 +1,54 @@
-tests/cases/conformance/types/typeRelationships/subtypesAndSuperTypes/subtypingWithObjectMembersOptionality2.ts(10,11): error TS2429: Interface 'S' incorrectly extends interface 'T':
-  Required property 'Foo' cannot be reimplemented with optional property in 'S'.
-tests/cases/conformance/types/typeRelationships/subtypesAndSuperTypes/subtypingWithObjectMembersOptionality2.ts(18,11): error TS2429: Interface 'S2' incorrectly extends interface 'T2':
-  Required property '1' cannot be reimplemented with optional property in 'S2'.
-tests/cases/conformance/types/typeRelationships/subtypesAndSuperTypes/subtypingWithObjectMembersOptionality2.ts(26,11): error TS2429: Interface 'S3' incorrectly extends interface 'T3':
-  Required property '1' cannot be reimplemented with optional property in 'S3'.
-tests/cases/conformance/types/typeRelationships/subtypesAndSuperTypes/subtypingWithObjectMembersOptionality2.ts(33,9): error TS2367: No best common type exists between '{ Foo: Base; }' and '{ Foo?: Derived; }'.
-
-
-==== tests/cases/conformance/types/typeRelationships/subtypesAndSuperTypes/subtypingWithObjectMembersOptionality2.ts (4 errors) ====
-    // Derived member is optional but base member is not, should be an error
-    
-    interface Base { foo: string; }
-    interface Derived extends Base { bar: string; }
-    
-    interface T {
-        Foo: Base;
-    }
-    
-    interface S extends T {
-              ~
-<<<<<<< HEAD
-!!! Interface 'S' incorrectly extends interface 'T':
-!!!   Property 'Foo' is optional in type 'S' but required in type 'T'.
-=======
-!!! error TS2429: Interface 'S' incorrectly extends interface 'T':
-!!! error TS2429:   Required property 'Foo' cannot be reimplemented with optional property in 'S'.
->>>>>>> d867cecf
-        Foo?: Derived // error
-    }
-    
-    interface T2 {
-        1: Base;
-    }
-    
-    interface S2 extends T2 {
-              ~~
-<<<<<<< HEAD
-!!! Interface 'S2' incorrectly extends interface 'T2':
-!!!   Property '1' is optional in type 'S2' but required in type 'T2'.
-=======
-!!! error TS2429: Interface 'S2' incorrectly extends interface 'T2':
-!!! error TS2429:   Required property '1' cannot be reimplemented with optional property in 'S2'.
->>>>>>> d867cecf
-        1?: Derived; // error
-    }
-    
-    interface T3 {
-        '1': Base;
-    }
-    
-    interface S3 extends T3 {
-              ~~
-<<<<<<< HEAD
-!!! Interface 'S3' incorrectly extends interface 'T3':
-!!!   Property ''1'' is optional in type 'S3' but required in type 'T3'.
-=======
-!!! error TS2429: Interface 'S3' incorrectly extends interface 'T3':
-!!! error TS2429:   Required property '1' cannot be reimplemented with optional property in 'S3'.
->>>>>>> d867cecf
-        '1'?: Derived; // error
-    }
-    
-    // object literal case
-    var a: { Foo: Base; }
-    var b: { Foo?: Derived; }
-    var r = true ? a : b; // error
-            ~~~~~~~~~~~~
+tests/cases/conformance/types/typeRelationships/subtypesAndSuperTypes/subtypingWithObjectMembersOptionality2.ts(10,11): error TS2429: Interface 'S' incorrectly extends interface 'T':
+  Property 'Foo' is optional in type 'S' but required in type 'T'.
+tests/cases/conformance/types/typeRelationships/subtypesAndSuperTypes/subtypingWithObjectMembersOptionality2.ts(18,11): error TS2429: Interface 'S2' incorrectly extends interface 'T2':
+  Property '1' is optional in type 'S2' but required in type 'T2'.
+tests/cases/conformance/types/typeRelationships/subtypesAndSuperTypes/subtypingWithObjectMembersOptionality2.ts(26,11): error TS2429: Interface 'S3' incorrectly extends interface 'T3':
+  Property ''1'' is optional in type 'S3' but required in type 'T3'.
+tests/cases/conformance/types/typeRelationships/subtypesAndSuperTypes/subtypingWithObjectMembersOptionality2.ts(33,9): error TS2367: No best common type exists between '{ Foo: Base; }' and '{ Foo?: Derived; }'.
+
+
+==== tests/cases/conformance/types/typeRelationships/subtypesAndSuperTypes/subtypingWithObjectMembersOptionality2.ts (4 errors) ====
+    // Derived member is optional but base member is not, should be an error
+    
+    interface Base { foo: string; }
+    interface Derived extends Base { bar: string; }
+    
+    interface T {
+        Foo: Base;
+    }
+    
+    interface S extends T {
+              ~
+!!! error TS2429: Interface 'S' incorrectly extends interface 'T':
+!!! error TS2429:   Property 'Foo' is optional in type 'S' but required in type 'T'.
+        Foo?: Derived // error
+    }
+    
+    interface T2 {
+        1: Base;
+    }
+    
+    interface S2 extends T2 {
+              ~~
+!!! error TS2429: Interface 'S2' incorrectly extends interface 'T2':
+!!! error TS2429:   Property '1' is optional in type 'S2' but required in type 'T2'.
+        1?: Derived; // error
+    }
+    
+    interface T3 {
+        '1': Base;
+    }
+    
+    interface S3 extends T3 {
+              ~~
+!!! error TS2429: Interface 'S3' incorrectly extends interface 'T3':
+!!! error TS2429:   Property ''1'' is optional in type 'S3' but required in type 'T3'.
+        '1'?: Derived; // error
+    }
+    
+    // object literal case
+    var a: { Foo: Base; }
+    var b: { Foo?: Derived; }
+    var r = true ? a : b; // error
+            ~~~~~~~~~~~~
 !!! error TS2367: No best common type exists between '{ Foo: Base; }' and '{ Foo?: Derived; }'.