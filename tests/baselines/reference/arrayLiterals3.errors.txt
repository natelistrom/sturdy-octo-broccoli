tests/cases/conformance/expressions/arrayLiterals/arrayLiterals3.ts(10,5): error TS2322: Type 'undefined[]' is not assignable to type '[any, any, any]'.
  Property '0' is missing in type 'undefined[]'.
tests/cases/conformance/expressions/arrayLiterals/arrayLiterals3.ts(11,5): error TS2322: Type '["string", number, boolean]' is not assignable to type '[boolean, string, number]'.
  Type '"string"' is not assignable to type 'boolean'.
tests/cases/conformance/expressions/arrayLiterals/arrayLiterals3.ts(17,5): error TS2322: Type '[number, number, string, boolean]' is not assignable to type '[number, number]'.
  Types of property 'pop' are incompatible.
<<<<<<< HEAD
    Type '(this: (number | string | boolean)[]) => number | string | boolean' is not assignable to type '(this: number[]) => number'.
      Type 'number | string | boolean' is not assignable to type 'number'.
=======
    Type '() => string | number | boolean' is not assignable to type '() => number'.
      Type 'string | number | boolean' is not assignable to type 'number'.
>>>>>>> 02334d85
        Type 'string' is not assignable to type 'number'.
tests/cases/conformance/expressions/arrayLiterals/arrayLiterals3.ts(32,5): error TS2322: Type '(number[] | string[])[]' is not assignable to type 'tup'.
  Property '0' is missing in type '(number[] | string[])[]'.
tests/cases/conformance/expressions/arrayLiterals/arrayLiterals3.ts(33,5): error TS2322: Type 'number[]' is not assignable to type '[number, number, number]'.
  Property '0' is missing in type 'number[]'.
<<<<<<< HEAD
tests/cases/conformance/expressions/arrayLiterals/arrayLiterals3.ts(34,5): error TS2322: Type '(number | string)[]' is not assignable to type 'myArray'.
  Types of property 'toString' are incompatible.
    Type '(this: (number | string)[]) => string' is not assignable to type '(this: Number[]) => string'.
      The 'this' types of each signature are incompatible.
        Type 'Number[]' is not assignable to type '(number | string)[]'.
          Type 'Number' is not assignable to type 'number | string'.
            Type 'Number' is not assignable to type 'string'.
=======
tests/cases/conformance/expressions/arrayLiterals/arrayLiterals3.ts(34,5): error TS2322: Type '(string | number)[]' is not assignable to type 'myArray'.
  Types of property 'push' are incompatible.
    Type '(...items: (string | number)[]) => number' is not assignable to type '(...items: Number[]) => number'.
      Types of parameters 'items' and 'items' are incompatible.
        Type 'Number' is not assignable to type 'string | number'.
          Type 'Number' is not assignable to type 'number'.
            'number' is a primitive, but 'Number' is a wrapper object. Prefer using 'number' when possible.
>>>>>>> 02334d85


==== tests/cases/conformance/expressions/arrayLiterals/arrayLiterals3.ts (6 errors) ====
    // Each element expression in a non-empty array literal is processed as follows:
    //    - If the array literal contains no spread elements, and if the array literal is contextually typed (section 4.19)
    //      by a type T and T has a property with the numeric name N, where N is the index of the element expression in the array literal,
    //      the element expression is contextually typed by the type of that property.
    
    // The resulting type an array literal expression is determined as follows:
    //     - If the array literal contains no spread elements and is contextually typed by a tuple-like type,
    //       the resulting type is a tuple type constructed from the types of the element expressions.
    
    var a0: [any, any, any] = [];                             // Error
        ~~
!!! error TS2322: Type 'undefined[]' is not assignable to type '[any, any, any]'.
!!! error TS2322:   Property '0' is missing in type 'undefined[]'.
    var a1: [boolean, string, number] = ["string", 1, true];  // Error
        ~~
!!! error TS2322: Type '["string", number, boolean]' is not assignable to type '[boolean, string, number]'.
!!! error TS2322:   Type '"string"' is not assignable to type 'boolean'.
    
    // The resulting type an array literal expression is determined as follows:
    //     - If the array literal contains no spread elements and is an array assignment pattern in a destructuring assignment (section 4.17.1),
    //       the resulting type is a tuple type constructed from the types of the element expressions.
    
    var [b1, b2]: [number, number] = [1, 2, "string", true];
        ~~~~~~~~
!!! error TS2322: Type '[number, number, string, boolean]' is not assignable to type '[number, number]'.
!!! error TS2322:   Types of property 'pop' are incompatible.
<<<<<<< HEAD
!!! error TS2322:     Type '(this: (number | string | boolean)[]) => number | string | boolean' is not assignable to type '(this: number[]) => number'.
!!! error TS2322:       Type 'number | string | boolean' is not assignable to type 'number'.
=======
!!! error TS2322:     Type '() => string | number | boolean' is not assignable to type '() => number'.
!!! error TS2322:       Type 'string | number | boolean' is not assignable to type 'number'.
>>>>>>> 02334d85
!!! error TS2322:         Type 'string' is not assignable to type 'number'.
    
    // The resulting type an array literal expression is determined as follows:
    //      - the resulting type is an array type with an element type that is the union of the types of the
    //        non - spread element expressions and the numeric index signature types of the spread element expressions
    var temp = ["s", "t", "r"];
    var temp1 = [1, 2, 3];
    var temp2: [number[], string[]] = [[1, 2, 3], ["hello", "string"]];
    
    interface tup {
        0: number[]|string[];
        1: number[]|string[];
    }
    interface myArray extends Array<Number> { }
    interface myArray2 extends Array<Number|String> { }
    var c0: tup = [...temp2];                         // Error
        ~~
!!! error TS2322: Type '(number[] | string[])[]' is not assignable to type 'tup'.
!!! error TS2322:   Property '0' is missing in type '(number[] | string[])[]'.
    var c1: [number, number, number] = [...temp1];    // Error cannot assign number[] to [number, number, number]
        ~~
!!! error TS2322: Type 'number[]' is not assignable to type '[number, number, number]'.
!!! error TS2322:   Property '0' is missing in type 'number[]'.
    var c2: myArray = [...temp1, ...temp];            // Error cannot assign (number|string)[] to number[]
        ~~
<<<<<<< HEAD
!!! error TS2322: Type '(number | string)[]' is not assignable to type 'myArray'.
!!! error TS2322:   Types of property 'toString' are incompatible.
!!! error TS2322:     Type '(this: (number | string)[]) => string' is not assignable to type '(this: Number[]) => string'.
!!! error TS2322:       The 'this' types of each signature are incompatible.
!!! error TS2322:         Type 'Number[]' is not assignable to type '(number | string)[]'.
!!! error TS2322:           Type 'Number' is not assignable to type 'number | string'.
!!! error TS2322:             Type 'Number' is not assignable to type 'string'.
=======
!!! error TS2322: Type '(string | number)[]' is not assignable to type 'myArray'.
!!! error TS2322:   Types of property 'push' are incompatible.
!!! error TS2322:     Type '(...items: (string | number)[]) => number' is not assignable to type '(...items: Number[]) => number'.
!!! error TS2322:       Types of parameters 'items' and 'items' are incompatible.
!!! error TS2322:         Type 'Number' is not assignable to type 'string | number'.
!!! error TS2322:           Type 'Number' is not assignable to type 'number'.
!!! error TS2322:             'number' is a primitive, but 'Number' is a wrapper object. Prefer using 'number' when possible.
>>>>>>> 02334d85
    <|MERGE_RESOLUTION|>--- conflicted
+++ resolved
@@ -1,114 +1,86 @@
-tests/cases/conformance/expressions/arrayLiterals/arrayLiterals3.ts(10,5): error TS2322: Type 'undefined[]' is not assignable to type '[any, any, any]'.
-  Property '0' is missing in type 'undefined[]'.
-tests/cases/conformance/expressions/arrayLiterals/arrayLiterals3.ts(11,5): error TS2322: Type '["string", number, boolean]' is not assignable to type '[boolean, string, number]'.
-  Type '"string"' is not assignable to type 'boolean'.
-tests/cases/conformance/expressions/arrayLiterals/arrayLiterals3.ts(17,5): error TS2322: Type '[number, number, string, boolean]' is not assignable to type '[number, number]'.
-  Types of property 'pop' are incompatible.
-<<<<<<< HEAD
-    Type '(this: (number | string | boolean)[]) => number | string | boolean' is not assignable to type '(this: number[]) => number'.
-      Type 'number | string | boolean' is not assignable to type 'number'.
-=======
-    Type '() => string | number | boolean' is not assignable to type '() => number'.
-      Type 'string | number | boolean' is not assignable to type 'number'.
->>>>>>> 02334d85
-        Type 'string' is not assignable to type 'number'.
-tests/cases/conformance/expressions/arrayLiterals/arrayLiterals3.ts(32,5): error TS2322: Type '(number[] | string[])[]' is not assignable to type 'tup'.
-  Property '0' is missing in type '(number[] | string[])[]'.
-tests/cases/conformance/expressions/arrayLiterals/arrayLiterals3.ts(33,5): error TS2322: Type 'number[]' is not assignable to type '[number, number, number]'.
-  Property '0' is missing in type 'number[]'.
-<<<<<<< HEAD
-tests/cases/conformance/expressions/arrayLiterals/arrayLiterals3.ts(34,5): error TS2322: Type '(number | string)[]' is not assignable to type 'myArray'.
-  Types of property 'toString' are incompatible.
-    Type '(this: (number | string)[]) => string' is not assignable to type '(this: Number[]) => string'.
-      The 'this' types of each signature are incompatible.
-        Type 'Number[]' is not assignable to type '(number | string)[]'.
-          Type 'Number' is not assignable to type 'number | string'.
-            Type 'Number' is not assignable to type 'string'.
-=======
-tests/cases/conformance/expressions/arrayLiterals/arrayLiterals3.ts(34,5): error TS2322: Type '(string | number)[]' is not assignable to type 'myArray'.
-  Types of property 'push' are incompatible.
-    Type '(...items: (string | number)[]) => number' is not assignable to type '(...items: Number[]) => number'.
-      Types of parameters 'items' and 'items' are incompatible.
-        Type 'Number' is not assignable to type 'string | number'.
-          Type 'Number' is not assignable to type 'number'.
-            'number' is a primitive, but 'Number' is a wrapper object. Prefer using 'number' when possible.
->>>>>>> 02334d85
-
-
-==== tests/cases/conformance/expressions/arrayLiterals/arrayLiterals3.ts (6 errors) ====
-    // Each element expression in a non-empty array literal is processed as follows:
-    //    - If the array literal contains no spread elements, and if the array literal is contextually typed (section 4.19)
-    //      by a type T and T has a property with the numeric name N, where N is the index of the element expression in the array literal,
-    //      the element expression is contextually typed by the type of that property.
-    
-    // The resulting type an array literal expression is determined as follows:
-    //     - If the array literal contains no spread elements and is contextually typed by a tuple-like type,
-    //       the resulting type is a tuple type constructed from the types of the element expressions.
-    
-    var a0: [any, any, any] = [];                             // Error
-        ~~
-!!! error TS2322: Type 'undefined[]' is not assignable to type '[any, any, any]'.
-!!! error TS2322:   Property '0' is missing in type 'undefined[]'.
-    var a1: [boolean, string, number] = ["string", 1, true];  // Error
-        ~~
-!!! error TS2322: Type '["string", number, boolean]' is not assignable to type '[boolean, string, number]'.
-!!! error TS2322:   Type '"string"' is not assignable to type 'boolean'.
-    
-    // The resulting type an array literal expression is determined as follows:
-    //     - If the array literal contains no spread elements and is an array assignment pattern in a destructuring assignment (section 4.17.1),
-    //       the resulting type is a tuple type constructed from the types of the element expressions.
-    
-    var [b1, b2]: [number, number] = [1, 2, "string", true];
-        ~~~~~~~~
-!!! error TS2322: Type '[number, number, string, boolean]' is not assignable to type '[number, number]'.
-!!! error TS2322:   Types of property 'pop' are incompatible.
-<<<<<<< HEAD
-!!! error TS2322:     Type '(this: (number | string | boolean)[]) => number | string | boolean' is not assignable to type '(this: number[]) => number'.
-!!! error TS2322:       Type 'number | string | boolean' is not assignable to type 'number'.
-=======
-!!! error TS2322:     Type '() => string | number | boolean' is not assignable to type '() => number'.
-!!! error TS2322:       Type 'string | number | boolean' is not assignable to type 'number'.
->>>>>>> 02334d85
-!!! error TS2322:         Type 'string' is not assignable to type 'number'.
-    
-    // The resulting type an array literal expression is determined as follows:
-    //      - the resulting type is an array type with an element type that is the union of the types of the
-    //        non - spread element expressions and the numeric index signature types of the spread element expressions
-    var temp = ["s", "t", "r"];
-    var temp1 = [1, 2, 3];
-    var temp2: [number[], string[]] = [[1, 2, 3], ["hello", "string"]];
-    
-    interface tup {
-        0: number[]|string[];
-        1: number[]|string[];
-    }
-    interface myArray extends Array<Number> { }
-    interface myArray2 extends Array<Number|String> { }
-    var c0: tup = [...temp2];                         // Error
-        ~~
-!!! error TS2322: Type '(number[] | string[])[]' is not assignable to type 'tup'.
-!!! error TS2322:   Property '0' is missing in type '(number[] | string[])[]'.
-    var c1: [number, number, number] = [...temp1];    // Error cannot assign number[] to [number, number, number]
-        ~~
-!!! error TS2322: Type 'number[]' is not assignable to type '[number, number, number]'.
-!!! error TS2322:   Property '0' is missing in type 'number[]'.
-    var c2: myArray = [...temp1, ...temp];            // Error cannot assign (number|string)[] to number[]
-        ~~
-<<<<<<< HEAD
-!!! error TS2322: Type '(number | string)[]' is not assignable to type 'myArray'.
-!!! error TS2322:   Types of property 'toString' are incompatible.
-!!! error TS2322:     Type '(this: (number | string)[]) => string' is not assignable to type '(this: Number[]) => string'.
-!!! error TS2322:       The 'this' types of each signature are incompatible.
-!!! error TS2322:         Type 'Number[]' is not assignable to type '(number | string)[]'.
-!!! error TS2322:           Type 'Number' is not assignable to type 'number | string'.
-!!! error TS2322:             Type 'Number' is not assignable to type 'string'.
-=======
-!!! error TS2322: Type '(string | number)[]' is not assignable to type 'myArray'.
-!!! error TS2322:   Types of property 'push' are incompatible.
-!!! error TS2322:     Type '(...items: (string | number)[]) => number' is not assignable to type '(...items: Number[]) => number'.
-!!! error TS2322:       Types of parameters 'items' and 'items' are incompatible.
-!!! error TS2322:         Type 'Number' is not assignable to type 'string | number'.
-!!! error TS2322:           Type 'Number' is not assignable to type 'number'.
-!!! error TS2322:             'number' is a primitive, but 'Number' is a wrapper object. Prefer using 'number' when possible.
->>>>>>> 02334d85
+tests/cases/conformance/expressions/arrayLiterals/arrayLiterals3.ts(10,5): error TS2322: Type 'undefined[]' is not assignable to type '[any, any, any]'.
+  Property '0' is missing in type 'undefined[]'.
+tests/cases/conformance/expressions/arrayLiterals/arrayLiterals3.ts(11,5): error TS2322: Type '["string", number, boolean]' is not assignable to type '[boolean, string, number]'.
+  Type '"string"' is not assignable to type 'boolean'.
+tests/cases/conformance/expressions/arrayLiterals/arrayLiterals3.ts(17,5): error TS2322: Type '[number, number, string, boolean]' is not assignable to type '[number, number]'.
+  Types of property 'pop' are incompatible.
+    Type '(this: (string | number | boolean)[]) => string | number | boolean' is not assignable to type '(this: number[]) => number'.
+      Type 'string | number | boolean' is not assignable to type 'number'.
+        Type 'string' is not assignable to type 'number'.
+tests/cases/conformance/expressions/arrayLiterals/arrayLiterals3.ts(32,5): error TS2322: Type '(number[] | string[])[]' is not assignable to type 'tup'.
+  Property '0' is missing in type '(number[] | string[])[]'.
+tests/cases/conformance/expressions/arrayLiterals/arrayLiterals3.ts(33,5): error TS2322: Type 'number[]' is not assignable to type '[number, number, number]'.
+  Property '0' is missing in type 'number[]'.
+tests/cases/conformance/expressions/arrayLiterals/arrayLiterals3.ts(34,5): error TS2322: Type '(string | number)[]' is not assignable to type 'myArray'.
+  Types of property 'toString' are incompatible.
+    Type '(this: (string | number)[]) => string' is not assignable to type '(this: Number[]) => string'.
+      The 'this' types of each signature are incompatible.
+        Type 'Number[]' is not assignable to type '(string | number)[]'.
+          Type 'Number' is not assignable to type 'string | number'.
+            Type 'Number' is not assignable to type 'number'.
+              'number' is a primitive, but 'Number' is a wrapper object. Prefer using 'number' when possible.
+
+
+==== tests/cases/conformance/expressions/arrayLiterals/arrayLiterals3.ts (6 errors) ====
+    // Each element expression in a non-empty array literal is processed as follows:
+    //    - If the array literal contains no spread elements, and if the array literal is contextually typed (section 4.19)
+    //      by a type T and T has a property with the numeric name N, where N is the index of the element expression in the array literal,
+    //      the element expression is contextually typed by the type of that property.
+    
+    // The resulting type an array literal expression is determined as follows:
+    //     - If the array literal contains no spread elements and is contextually typed by a tuple-like type,
+    //       the resulting type is a tuple type constructed from the types of the element expressions.
+    
+    var a0: [any, any, any] = [];                             // Error
+        ~~
+!!! error TS2322: Type 'undefined[]' is not assignable to type '[any, any, any]'.
+!!! error TS2322:   Property '0' is missing in type 'undefined[]'.
+    var a1: [boolean, string, number] = ["string", 1, true];  // Error
+        ~~
+!!! error TS2322: Type '["string", number, boolean]' is not assignable to type '[boolean, string, number]'.
+!!! error TS2322:   Type '"string"' is not assignable to type 'boolean'.
+    
+    // The resulting type an array literal expression is determined as follows:
+    //     - If the array literal contains no spread elements and is an array assignment pattern in a destructuring assignment (section 4.17.1),
+    //       the resulting type is a tuple type constructed from the types of the element expressions.
+    
+    var [b1, b2]: [number, number] = [1, 2, "string", true];
+        ~~~~~~~~
+!!! error TS2322: Type '[number, number, string, boolean]' is not assignable to type '[number, number]'.
+!!! error TS2322:   Types of property 'pop' are incompatible.
+!!! error TS2322:     Type '(this: (string | number | boolean)[]) => string | number | boolean' is not assignable to type '(this: number[]) => number'.
+!!! error TS2322:       Type 'string | number | boolean' is not assignable to type 'number'.
+!!! error TS2322:         Type 'string' is not assignable to type 'number'.
+    
+    // The resulting type an array literal expression is determined as follows:
+    //      - the resulting type is an array type with an element type that is the union of the types of the
+    //        non - spread element expressions and the numeric index signature types of the spread element expressions
+    var temp = ["s", "t", "r"];
+    var temp1 = [1, 2, 3];
+    var temp2: [number[], string[]] = [[1, 2, 3], ["hello", "string"]];
+    
+    interface tup {
+        0: number[]|string[];
+        1: number[]|string[];
+    }
+    interface myArray extends Array<Number> { }
+    interface myArray2 extends Array<Number|String> { }
+    var c0: tup = [...temp2];                         // Error
+        ~~
+!!! error TS2322: Type '(number[] | string[])[]' is not assignable to type 'tup'.
+!!! error TS2322:   Property '0' is missing in type '(number[] | string[])[]'.
+    var c1: [number, number, number] = [...temp1];    // Error cannot assign number[] to [number, number, number]
+        ~~
+!!! error TS2322: Type 'number[]' is not assignable to type '[number, number, number]'.
+!!! error TS2322:   Property '0' is missing in type 'number[]'.
+    var c2: myArray = [...temp1, ...temp];            // Error cannot assign (number|string)[] to number[]
+        ~~
+!!! error TS2322: Type '(string | number)[]' is not assignable to type 'myArray'.
+!!! error TS2322:   Types of property 'toString' are incompatible.
+!!! error TS2322:     Type '(this: (string | number)[]) => string' is not assignable to type '(this: Number[]) => string'.
+!!! error TS2322:       The 'this' types of each signature are incompatible.
+!!! error TS2322:         Type 'Number[]' is not assignable to type '(string | number)[]'.
+!!! error TS2322:           Type 'Number' is not assignable to type 'string | number'.
+!!! error TS2322:             Type 'Number' is not assignable to type 'number'.
+!!! error TS2322:               'number' is a primitive, but 'Number' is a wrapper object. Prefer using 'number' when possible.
     