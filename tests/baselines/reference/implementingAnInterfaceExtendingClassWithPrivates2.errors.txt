--- conflicted
+++ resolved
@@ -1,195 +1,159 @@
-tests/cases/conformance/interfaces/interfacesExtendingClasses/implementingAnInterfaceExtendingClassWithPrivates2.ts(13,7): error TS2416: Class 'Bar2' incorrectly extends base class 'Foo':
-  Private property 'x' cannot be reimplemented.
-tests/cases/conformance/interfaces/interfacesExtendingClasses/implementingAnInterfaceExtendingClassWithPrivates2.ts(13,7): error TS2421: Class 'Bar2' incorrectly implements interface 'I':
-  Private property 'x' cannot be reimplemented.
-tests/cases/conformance/interfaces/interfacesExtendingClasses/implementingAnInterfaceExtendingClassWithPrivates2.ts(18,7): error TS2416: Class 'Bar3' incorrectly extends base class 'Foo':
-  Private property 'x' cannot be reimplemented.
-tests/cases/conformance/interfaces/interfacesExtendingClasses/implementingAnInterfaceExtendingClassWithPrivates2.ts(18,7): error TS2421: Class 'Bar3' incorrectly implements interface 'I':
-  Private property 'x' cannot be reimplemented.
-tests/cases/conformance/interfaces/interfacesExtendingClasses/implementingAnInterfaceExtendingClassWithPrivates2.ts(42,11): error TS2416: Class 'Bar2' incorrectly extends base class 'Foo':
-  Private property 'x' cannot be reimplemented.
-tests/cases/conformance/interfaces/interfacesExtendingClasses/implementingAnInterfaceExtendingClassWithPrivates2.ts(42,11): error TS2421: Class 'Bar2' incorrectly implements interface 'I':
-  Property 'z' is missing in type 'Bar2'.
-tests/cases/conformance/interfaces/interfacesExtendingClasses/implementingAnInterfaceExtendingClassWithPrivates2.ts(47,11): error TS2416: Class 'Bar3' incorrectly extends base class 'Foo':
-  Private property 'x' cannot be reimplemented.
-tests/cases/conformance/interfaces/interfacesExtendingClasses/implementingAnInterfaceExtendingClassWithPrivates2.ts(47,11): error TS2421: Class 'Bar3' incorrectly implements interface 'I':
-  Property 'z' is missing in type 'Bar3'.
-tests/cases/conformance/interfaces/interfacesExtendingClasses/implementingAnInterfaceExtendingClassWithPrivates2.ts(67,11): error TS2421: Class 'Bar' incorrectly implements interface 'I':
-  Property 'y' is missing in type 'Bar'.
-tests/cases/conformance/interfaces/interfacesExtendingClasses/implementingAnInterfaceExtendingClassWithPrivates2.ts(73,14): error TS2341: Property 'Foo.x' is inaccessible.
-tests/cases/conformance/interfaces/interfacesExtendingClasses/implementingAnInterfaceExtendingClassWithPrivates2.ts(74,16): error TS2339: Property 'y' does not exist on type 'Bar'.
-tests/cases/conformance/interfaces/interfacesExtendingClasses/implementingAnInterfaceExtendingClassWithPrivates2.ts(76,11): error TS2416: Class 'Bar2' incorrectly extends base class 'Foo':
-  Private property 'x' cannot be reimplemented.
-tests/cases/conformance/interfaces/interfacesExtendingClasses/implementingAnInterfaceExtendingClassWithPrivates2.ts(76,11): error TS2421: Class 'Bar2' incorrectly implements interface 'I':
-  Property 'y' is missing in type 'Bar2'.
-tests/cases/conformance/interfaces/interfacesExtendingClasses/implementingAnInterfaceExtendingClassWithPrivates2.ts(81,11): error TS2416: Class 'Bar3' incorrectly extends base class 'Foo':
-  Private property 'x' cannot be reimplemented.
-tests/cases/conformance/interfaces/interfacesExtendingClasses/implementingAnInterfaceExtendingClassWithPrivates2.ts(81,11): error TS2421: Class 'Bar3' incorrectly implements interface 'I':
-  Property 'y' is missing in type 'Bar3'.
-
-
-==== tests/cases/conformance/interfaces/interfacesExtendingClasses/implementingAnInterfaceExtendingClassWithPrivates2.ts (15 errors) ====
-    class Foo {
-        private x: string;
-    }
-    
-    interface I extends Foo {
-        y: number;
-    }
-    
-    class Bar extends Foo implements I { // ok
-        y: number;
-    }
-    
-    class Bar2 extends Foo implements I { // error
-          ~~~~
-<<<<<<< HEAD
-!!! Class 'Bar2' incorrectly extends base class 'Foo':
-!!!   Property 'x' is private in type 'Foo' but not in type 'Bar2'.
-          ~~~~
-!!! Class 'Bar2' incorrectly implements interface 'I':
-!!!   Property 'x' is private in type 'I' but not in type 'Bar2'.
-=======
-!!! error TS2416: Class 'Bar2' incorrectly extends base class 'Foo':
-!!! error TS2416:   Private property 'x' cannot be reimplemented.
-          ~~~~
-!!! error TS2421: Class 'Bar2' incorrectly implements interface 'I':
-!!! error TS2421:   Private property 'x' cannot be reimplemented.
->>>>>>> d867cecf
-        x: string;
-        y: number;
-    }
-    
-    class Bar3 extends Foo implements I { // error
-          ~~~~
-<<<<<<< HEAD
-!!! Class 'Bar3' incorrectly extends base class 'Foo':
-!!!   Types have separate declarations of a private property 'x'.
-          ~~~~
-!!! Class 'Bar3' incorrectly implements interface 'I':
-!!!   Types have separate declarations of a private property 'x'.
-=======
-!!! error TS2416: Class 'Bar3' incorrectly extends base class 'Foo':
-!!! error TS2416:   Private property 'x' cannot be reimplemented.
-          ~~~~
-!!! error TS2421: Class 'Bar3' incorrectly implements interface 'I':
-!!! error TS2421:   Private property 'x' cannot be reimplemented.
->>>>>>> d867cecf
-        private x: string;
-        y: number;
-    }
-    
-    // another level of indirection
-    module M {
-        class Foo {
-            private x: string;
-        }
-    
-        class Baz extends Foo {
-            z: number;
-        }
-    
-        interface I extends Baz {
-            y: number;
-        }
-    
-        class Bar extends Foo implements I { // ok
-            y: number;
-            z: number;
-        }
-    
-        class Bar2 extends Foo implements I { // error
-              ~~~~
-<<<<<<< HEAD
-!!! Class 'Bar2' incorrectly extends base class 'Foo':
-!!!   Property 'x' is private in type 'Foo' but not in type 'Bar2'.
-=======
-!!! error TS2416: Class 'Bar2' incorrectly extends base class 'Foo':
-!!! error TS2416:   Private property 'x' cannot be reimplemented.
->>>>>>> d867cecf
-              ~~~~
-!!! error TS2421: Class 'Bar2' incorrectly implements interface 'I':
-!!! error TS2421:   Property 'z' is missing in type 'Bar2'.
-            x: string;
-            y: number;
-        }
-    
-        class Bar3 extends Foo implements I { // error
-              ~~~~
-<<<<<<< HEAD
-!!! Class 'Bar3' incorrectly extends base class 'Foo':
-!!!   Types have separate declarations of a private property 'x'.
-=======
-!!! error TS2416: Class 'Bar3' incorrectly extends base class 'Foo':
-!!! error TS2416:   Private property 'x' cannot be reimplemented.
->>>>>>> d867cecf
-              ~~~~
-!!! error TS2421: Class 'Bar3' incorrectly implements interface 'I':
-!!! error TS2421:   Property 'z' is missing in type 'Bar3'.
-            private x: string;
-            y: number;
-        }
-    }
-    
-    // two levels of privates
-    module M2 {
-        class Foo {
-            private x: string;
-        }
-    
-        class Baz extends Foo {
-            private y: number;
-        }
-    
-        interface I extends Baz {
-            z: number;
-        }
-    
-        class Bar extends Foo implements I { // error
-              ~~~
-!!! error TS2421: Class 'Bar' incorrectly implements interface 'I':
-!!! error TS2421:   Property 'y' is missing in type 'Bar'.
-            z: number;
-        }
-    
-        var b: Bar;
-        var r1 = b.z;
-        var r2 = b.x; // error
-                 ~~~
-!!! error TS2341: Property 'Foo.x' is inaccessible.
-        var r3 = b.y; // error
-                   ~
-!!! error TS2339: Property 'y' does not exist on type 'Bar'.
-    
-        class Bar2 extends Foo implements I { // error
-              ~~~~
-<<<<<<< HEAD
-!!! Class 'Bar2' incorrectly extends base class 'Foo':
-!!!   Property 'x' is private in type 'Foo' but not in type 'Bar2'.
-=======
-!!! error TS2416: Class 'Bar2' incorrectly extends base class 'Foo':
-!!! error TS2416:   Private property 'x' cannot be reimplemented.
->>>>>>> d867cecf
-              ~~~~
-!!! error TS2421: Class 'Bar2' incorrectly implements interface 'I':
-!!! error TS2421:   Property 'y' is missing in type 'Bar2'.
-            x: string;
-            z: number;
-        }
-    
-        class Bar3 extends Foo implements I { // error
-              ~~~~
-<<<<<<< HEAD
-!!! Class 'Bar3' incorrectly extends base class 'Foo':
-!!!   Types have separate declarations of a private property 'x'.
-=======
-!!! error TS2416: Class 'Bar3' incorrectly extends base class 'Foo':
-!!! error TS2416:   Private property 'x' cannot be reimplemented.
->>>>>>> d867cecf
-              ~~~~
-!!! error TS2421: Class 'Bar3' incorrectly implements interface 'I':
-!!! error TS2421:   Property 'y' is missing in type 'Bar3'.
-            private x: string;
-            z: number;
-        }
+tests/cases/conformance/interfaces/interfacesExtendingClasses/implementingAnInterfaceExtendingClassWithPrivates2.ts(13,7): error TS2416: Class 'Bar2' incorrectly extends base class 'Foo':
+  Property 'x' is private in type 'Foo' but not in type 'Bar2'.
+tests/cases/conformance/interfaces/interfacesExtendingClasses/implementingAnInterfaceExtendingClassWithPrivates2.ts(13,7): error TS2421: Class 'Bar2' incorrectly implements interface 'I':
+  Property 'x' is private in type 'I' but not in type 'Bar2'.
+tests/cases/conformance/interfaces/interfacesExtendingClasses/implementingAnInterfaceExtendingClassWithPrivates2.ts(18,7): error TS2416: Class 'Bar3' incorrectly extends base class 'Foo':
+  Types have separate declarations of a private property 'x'.
+tests/cases/conformance/interfaces/interfacesExtendingClasses/implementingAnInterfaceExtendingClassWithPrivates2.ts(18,7): error TS2421: Class 'Bar3' incorrectly implements interface 'I':
+  Types have separate declarations of a private property 'x'.
+tests/cases/conformance/interfaces/interfacesExtendingClasses/implementingAnInterfaceExtendingClassWithPrivates2.ts(42,11): error TS2416: Class 'Bar2' incorrectly extends base class 'Foo':
+  Property 'x' is private in type 'Foo' but not in type 'Bar2'.
+tests/cases/conformance/interfaces/interfacesExtendingClasses/implementingAnInterfaceExtendingClassWithPrivates2.ts(42,11): error TS2421: Class 'Bar2' incorrectly implements interface 'I':
+  Property 'z' is missing in type 'Bar2'.
+tests/cases/conformance/interfaces/interfacesExtendingClasses/implementingAnInterfaceExtendingClassWithPrivates2.ts(47,11): error TS2416: Class 'Bar3' incorrectly extends base class 'Foo':
+  Types have separate declarations of a private property 'x'.
+tests/cases/conformance/interfaces/interfacesExtendingClasses/implementingAnInterfaceExtendingClassWithPrivates2.ts(47,11): error TS2421: Class 'Bar3' incorrectly implements interface 'I':
+  Property 'z' is missing in type 'Bar3'.
+tests/cases/conformance/interfaces/interfacesExtendingClasses/implementingAnInterfaceExtendingClassWithPrivates2.ts(67,11): error TS2421: Class 'Bar' incorrectly implements interface 'I':
+  Property 'y' is missing in type 'Bar'.
+tests/cases/conformance/interfaces/interfacesExtendingClasses/implementingAnInterfaceExtendingClassWithPrivates2.ts(73,14): error TS2341: Property 'Foo.x' is inaccessible.
+tests/cases/conformance/interfaces/interfacesExtendingClasses/implementingAnInterfaceExtendingClassWithPrivates2.ts(74,16): error TS2339: Property 'y' does not exist on type 'Bar'.
+tests/cases/conformance/interfaces/interfacesExtendingClasses/implementingAnInterfaceExtendingClassWithPrivates2.ts(76,11): error TS2416: Class 'Bar2' incorrectly extends base class 'Foo':
+  Property 'x' is private in type 'Foo' but not in type 'Bar2'.
+tests/cases/conformance/interfaces/interfacesExtendingClasses/implementingAnInterfaceExtendingClassWithPrivates2.ts(76,11): error TS2421: Class 'Bar2' incorrectly implements interface 'I':
+  Property 'y' is missing in type 'Bar2'.
+tests/cases/conformance/interfaces/interfacesExtendingClasses/implementingAnInterfaceExtendingClassWithPrivates2.ts(81,11): error TS2416: Class 'Bar3' incorrectly extends base class 'Foo':
+  Types have separate declarations of a private property 'x'.
+tests/cases/conformance/interfaces/interfacesExtendingClasses/implementingAnInterfaceExtendingClassWithPrivates2.ts(81,11): error TS2421: Class 'Bar3' incorrectly implements interface 'I':
+  Property 'y' is missing in type 'Bar3'.
+
+
+==== tests/cases/conformance/interfaces/interfacesExtendingClasses/implementingAnInterfaceExtendingClassWithPrivates2.ts (15 errors) ====
+    class Foo {
+        private x: string;
+    }
+    
+    interface I extends Foo {
+        y: number;
+    }
+    
+    class Bar extends Foo implements I { // ok
+        y: number;
+    }
+    
+    class Bar2 extends Foo implements I { // error
+          ~~~~
+!!! error TS2416: Class 'Bar2' incorrectly extends base class 'Foo':
+!!! error TS2416:   Property 'x' is private in type 'Foo' but not in type 'Bar2'.
+          ~~~~
+!!! error TS2421: Class 'Bar2' incorrectly implements interface 'I':
+!!! error TS2421:   Property 'x' is private in type 'I' but not in type 'Bar2'.
+        x: string;
+        y: number;
+    }
+    
+    class Bar3 extends Foo implements I { // error
+          ~~~~
+!!! error TS2416: Class 'Bar3' incorrectly extends base class 'Foo':
+!!! error TS2416:   Types have separate declarations of a private property 'x'.
+          ~~~~
+!!! error TS2421: Class 'Bar3' incorrectly implements interface 'I':
+!!! error TS2421:   Types have separate declarations of a private property 'x'.
+        private x: string;
+        y: number;
+    }
+    
+    // another level of indirection
+    module M {
+        class Foo {
+            private x: string;
+        }
+    
+        class Baz extends Foo {
+            z: number;
+        }
+    
+        interface I extends Baz {
+            y: number;
+        }
+    
+        class Bar extends Foo implements I { // ok
+            y: number;
+            z: number;
+        }
+    
+        class Bar2 extends Foo implements I { // error
+              ~~~~
+!!! error TS2416: Class 'Bar2' incorrectly extends base class 'Foo':
+!!! error TS2416:   Property 'x' is private in type 'Foo' but not in type 'Bar2'.
+              ~~~~
+!!! error TS2421: Class 'Bar2' incorrectly implements interface 'I':
+!!! error TS2421:   Property 'z' is missing in type 'Bar2'.
+            x: string;
+            y: number;
+        }
+    
+        class Bar3 extends Foo implements I { // error
+              ~~~~
+!!! error TS2416: Class 'Bar3' incorrectly extends base class 'Foo':
+!!! error TS2416:   Types have separate declarations of a private property 'x'.
+              ~~~~
+!!! error TS2421: Class 'Bar3' incorrectly implements interface 'I':
+!!! error TS2421:   Property 'z' is missing in type 'Bar3'.
+            private x: string;
+            y: number;
+        }
+    }
+    
+    // two levels of privates
+    module M2 {
+        class Foo {
+            private x: string;
+        }
+    
+        class Baz extends Foo {
+            private y: number;
+        }
+    
+        interface I extends Baz {
+            z: number;
+        }
+    
+        class Bar extends Foo implements I { // error
+              ~~~
+!!! error TS2421: Class 'Bar' incorrectly implements interface 'I':
+!!! error TS2421:   Property 'y' is missing in type 'Bar'.
+            z: number;
+        }
+    
+        var b: Bar;
+        var r1 = b.z;
+        var r2 = b.x; // error
+                 ~~~
+!!! error TS2341: Property 'Foo.x' is inaccessible.
+        var r3 = b.y; // error
+                   ~
+!!! error TS2339: Property 'y' does not exist on type 'Bar'.
+    
+        class Bar2 extends Foo implements I { // error
+              ~~~~
+!!! error TS2416: Class 'Bar2' incorrectly extends base class 'Foo':
+!!! error TS2416:   Property 'x' is private in type 'Foo' but not in type 'Bar2'.
+              ~~~~
+!!! error TS2421: Class 'Bar2' incorrectly implements interface 'I':
+!!! error TS2421:   Property 'y' is missing in type 'Bar2'.
+            x: string;
+            z: number;
+        }
+    
+        class Bar3 extends Foo implements I { // error
+              ~~~~
+!!! error TS2416: Class 'Bar3' incorrectly extends base class 'Foo':
+!!! error TS2416:   Types have separate declarations of a private property 'x'.
+              ~~~~
+!!! error TS2421: Class 'Bar3' incorrectly implements interface 'I':
+!!! error TS2421:   Property 'y' is missing in type 'Bar3'.
+            private x: string;
+            z: number;
+        }
     }