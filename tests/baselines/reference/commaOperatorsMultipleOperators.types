=== tests/cases/conformance/expressions/commaOperator/commaOperatorsMultipleOperators.ts ===
var ANY: any;
>ANY : any

var BOOLEAN: boolean;
>BOOLEAN : boolean

var NUMBER: number;
>NUMBER : number

var STRING: string;
>STRING : string

var OBJECT: Object;
>OBJECT : Object
>Object : Object

//Expected: work well
ANY, BOOLEAN, NUMBER;
>ANY, BOOLEAN, NUMBER : number
>ANY, BOOLEAN : boolean
>ANY : any
>BOOLEAN : boolean
>NUMBER : number

BOOLEAN, NUMBER, STRING;
>BOOLEAN, NUMBER, STRING : string
>BOOLEAN, NUMBER : number
>BOOLEAN : boolean
>NUMBER : number
>STRING : string

NUMBER, STRING, OBJECT;
>NUMBER, STRING, OBJECT : Object
>NUMBER, STRING : string
>NUMBER : number
>STRING : string
>OBJECT : Object

STRING, OBJECT, ANY;
>STRING, OBJECT, ANY : any
>STRING, OBJECT : Object
>STRING : string
>OBJECT : Object
>ANY : any

OBJECT, ANY, BOOLEAN;
>OBJECT, ANY, BOOLEAN : boolean
>OBJECT, ANY : any
>OBJECT : Object
>ANY : any
>BOOLEAN : boolean

//Results should have the same type as the third operand
var resultIsAny1 = (STRING, OBJECT, ANY);
>resultIsAny1 : any
>(STRING, OBJECT, ANY) : any
>STRING, OBJECT, ANY : any
>STRING, OBJECT : Object
>STRING : string
>OBJECT : Object
>ANY : any

var resultIsBoolean1 = (OBJECT, ANY, BOOLEAN);
>resultIsBoolean1 : boolean
>(OBJECT, ANY, BOOLEAN) : boolean
>OBJECT, ANY, BOOLEAN : boolean
>OBJECT, ANY : any
>OBJECT : Object
>ANY : any
>BOOLEAN : boolean

var resultIsNumber1 = (ANY, BOOLEAN, NUMBER);
>resultIsNumber1 : number
>(ANY, BOOLEAN, NUMBER) : number
>ANY, BOOLEAN, NUMBER : number
>ANY, BOOLEAN : boolean
>ANY : any
>BOOLEAN : boolean
>NUMBER : number

var resultIsString1 = (BOOLEAN, NUMBER, STRING);
>resultIsString1 : string
>(BOOLEAN, NUMBER, STRING) : string
>BOOLEAN, NUMBER, STRING : string
>BOOLEAN, NUMBER : number
>BOOLEAN : boolean
>NUMBER : number
>STRING : string

var resultIsObject1 = (NUMBER, STRING, OBJECT);
>resultIsObject1 : Object
>(NUMBER, STRING, OBJECT) : Object
>NUMBER, STRING, OBJECT : Object
>NUMBER, STRING : string
>NUMBER : number
>STRING : string
>OBJECT : Object

//Literal and expression
null, true, 1;
>null, true, 1 : 1
>null, true : true
>null : null
>true : true
>1 : 1

++NUMBER, STRING.charAt(0), new Object();
>++NUMBER, STRING.charAt(0), new Object() : Object
>++NUMBER, STRING.charAt(0) : string
>++NUMBER : number
>NUMBER : number
>STRING.charAt(0) : string
>STRING.charAt : (this: String, pos: number) => string
>STRING : string
<<<<<<< HEAD
>charAt : (this: String, pos: number) => string
>0 : number
=======
>charAt : (pos: number) => string
>0 : 0
>>>>>>> 02334d85
>new Object() : Object
>Object : ObjectConstructor

var resultIsNumber2 = (null, true, 1);
>resultIsNumber2 : number
>(null, true, 1) : 1
>null, true, 1 : 1
>null, true : true
>null : null
>true : true
>1 : 1

var resultIsObject2 = (++NUMBER, STRING.charAt(0), new Object());
>resultIsObject2 : Object
>(++NUMBER, STRING.charAt(0), new Object()) : Object
>++NUMBER, STRING.charAt(0), new Object() : Object
>++NUMBER, STRING.charAt(0) : string
>++NUMBER : number
>NUMBER : number
>STRING.charAt(0) : string
>STRING.charAt : (this: String, pos: number) => string
>STRING : string
<<<<<<< HEAD
>charAt : (this: String, pos: number) => string
>0 : number
=======
>charAt : (pos: number) => string
>0 : 0
>>>>>>> 02334d85
>new Object() : Object
>Object : ObjectConstructor

<|MERGE_RESOLUTION|>--- conflicted
+++ resolved
@@ -1,154 +1,144 @@
-=== tests/cases/conformance/expressions/commaOperator/commaOperatorsMultipleOperators.ts ===
-var ANY: any;
->ANY : any
-
-var BOOLEAN: boolean;
->BOOLEAN : boolean
-
-var NUMBER: number;
->NUMBER : number
-
-var STRING: string;
->STRING : string
-
-var OBJECT: Object;
->OBJECT : Object
->Object : Object
-
-//Expected: work well
-ANY, BOOLEAN, NUMBER;
->ANY, BOOLEAN, NUMBER : number
->ANY, BOOLEAN : boolean
->ANY : any
->BOOLEAN : boolean
->NUMBER : number
-
-BOOLEAN, NUMBER, STRING;
->BOOLEAN, NUMBER, STRING : string
->BOOLEAN, NUMBER : number
->BOOLEAN : boolean
->NUMBER : number
->STRING : string
-
-NUMBER, STRING, OBJECT;
->NUMBER, STRING, OBJECT : Object
->NUMBER, STRING : string
->NUMBER : number
->STRING : string
->OBJECT : Object
-
-STRING, OBJECT, ANY;
->STRING, OBJECT, ANY : any
->STRING, OBJECT : Object
->STRING : string
->OBJECT : Object
->ANY : any
-
-OBJECT, ANY, BOOLEAN;
->OBJECT, ANY, BOOLEAN : boolean
->OBJECT, ANY : any
->OBJECT : Object
->ANY : any
->BOOLEAN : boolean
-
-//Results should have the same type as the third operand
-var resultIsAny1 = (STRING, OBJECT, ANY);
->resultIsAny1 : any
->(STRING, OBJECT, ANY) : any
->STRING, OBJECT, ANY : any
->STRING, OBJECT : Object
->STRING : string
->OBJECT : Object
->ANY : any
-
-var resultIsBoolean1 = (OBJECT, ANY, BOOLEAN);
->resultIsBoolean1 : boolean
->(OBJECT, ANY, BOOLEAN) : boolean
->OBJECT, ANY, BOOLEAN : boolean
->OBJECT, ANY : any
->OBJECT : Object
->ANY : any
->BOOLEAN : boolean
-
-var resultIsNumber1 = (ANY, BOOLEAN, NUMBER);
->resultIsNumber1 : number
->(ANY, BOOLEAN, NUMBER) : number
->ANY, BOOLEAN, NUMBER : number
->ANY, BOOLEAN : boolean
->ANY : any
->BOOLEAN : boolean
->NUMBER : number
-
-var resultIsString1 = (BOOLEAN, NUMBER, STRING);
->resultIsString1 : string
->(BOOLEAN, NUMBER, STRING) : string
->BOOLEAN, NUMBER, STRING : string
->BOOLEAN, NUMBER : number
->BOOLEAN : boolean
->NUMBER : number
->STRING : string
-
-var resultIsObject1 = (NUMBER, STRING, OBJECT);
->resultIsObject1 : Object
->(NUMBER, STRING, OBJECT) : Object
->NUMBER, STRING, OBJECT : Object
->NUMBER, STRING : string
->NUMBER : number
->STRING : string
->OBJECT : Object
-
-//Literal and expression
-null, true, 1;
->null, true, 1 : 1
->null, true : true
->null : null
->true : true
->1 : 1
-
-++NUMBER, STRING.charAt(0), new Object();
->++NUMBER, STRING.charAt(0), new Object() : Object
->++NUMBER, STRING.charAt(0) : string
->++NUMBER : number
->NUMBER : number
->STRING.charAt(0) : string
->STRING.charAt : (this: String, pos: number) => string
->STRING : string
-<<<<<<< HEAD
->charAt : (this: String, pos: number) => string
->0 : number
-=======
->charAt : (pos: number) => string
->0 : 0
->>>>>>> 02334d85
->new Object() : Object
->Object : ObjectConstructor
-
-var resultIsNumber2 = (null, true, 1);
->resultIsNumber2 : number
->(null, true, 1) : 1
->null, true, 1 : 1
->null, true : true
->null : null
->true : true
->1 : 1
-
-var resultIsObject2 = (++NUMBER, STRING.charAt(0), new Object());
->resultIsObject2 : Object
->(++NUMBER, STRING.charAt(0), new Object()) : Object
->++NUMBER, STRING.charAt(0), new Object() : Object
->++NUMBER, STRING.charAt(0) : string
->++NUMBER : number
->NUMBER : number
->STRING.charAt(0) : string
->STRING.charAt : (this: String, pos: number) => string
->STRING : string
-<<<<<<< HEAD
->charAt : (this: String, pos: number) => string
->0 : number
-=======
->charAt : (pos: number) => string
->0 : 0
->>>>>>> 02334d85
->new Object() : Object
->Object : ObjectConstructor
-
+=== tests/cases/conformance/expressions/commaOperator/commaOperatorsMultipleOperators.ts ===
+var ANY: any;
+>ANY : any
+
+var BOOLEAN: boolean;
+>BOOLEAN : boolean
+
+var NUMBER: number;
+>NUMBER : number
+
+var STRING: string;
+>STRING : string
+
+var OBJECT: Object;
+>OBJECT : Object
+>Object : Object
+
+//Expected: work well
+ANY, BOOLEAN, NUMBER;
+>ANY, BOOLEAN, NUMBER : number
+>ANY, BOOLEAN : boolean
+>ANY : any
+>BOOLEAN : boolean
+>NUMBER : number
+
+BOOLEAN, NUMBER, STRING;
+>BOOLEAN, NUMBER, STRING : string
+>BOOLEAN, NUMBER : number
+>BOOLEAN : boolean
+>NUMBER : number
+>STRING : string
+
+NUMBER, STRING, OBJECT;
+>NUMBER, STRING, OBJECT : Object
+>NUMBER, STRING : string
+>NUMBER : number
+>STRING : string
+>OBJECT : Object
+
+STRING, OBJECT, ANY;
+>STRING, OBJECT, ANY : any
+>STRING, OBJECT : Object
+>STRING : string
+>OBJECT : Object
+>ANY : any
+
+OBJECT, ANY, BOOLEAN;
+>OBJECT, ANY, BOOLEAN : boolean
+>OBJECT, ANY : any
+>OBJECT : Object
+>ANY : any
+>BOOLEAN : boolean
+
+//Results should have the same type as the third operand
+var resultIsAny1 = (STRING, OBJECT, ANY);
+>resultIsAny1 : any
+>(STRING, OBJECT, ANY) : any
+>STRING, OBJECT, ANY : any
+>STRING, OBJECT : Object
+>STRING : string
+>OBJECT : Object
+>ANY : any
+
+var resultIsBoolean1 = (OBJECT, ANY, BOOLEAN);
+>resultIsBoolean1 : boolean
+>(OBJECT, ANY, BOOLEAN) : boolean
+>OBJECT, ANY, BOOLEAN : boolean
+>OBJECT, ANY : any
+>OBJECT : Object
+>ANY : any
+>BOOLEAN : boolean
+
+var resultIsNumber1 = (ANY, BOOLEAN, NUMBER);
+>resultIsNumber1 : number
+>(ANY, BOOLEAN, NUMBER) : number
+>ANY, BOOLEAN, NUMBER : number
+>ANY, BOOLEAN : boolean
+>ANY : any
+>BOOLEAN : boolean
+>NUMBER : number
+
+var resultIsString1 = (BOOLEAN, NUMBER, STRING);
+>resultIsString1 : string
+>(BOOLEAN, NUMBER, STRING) : string
+>BOOLEAN, NUMBER, STRING : string
+>BOOLEAN, NUMBER : number
+>BOOLEAN : boolean
+>NUMBER : number
+>STRING : string
+
+var resultIsObject1 = (NUMBER, STRING, OBJECT);
+>resultIsObject1 : Object
+>(NUMBER, STRING, OBJECT) : Object
+>NUMBER, STRING, OBJECT : Object
+>NUMBER, STRING : string
+>NUMBER : number
+>STRING : string
+>OBJECT : Object
+
+//Literal and expression
+null, true, 1;
+>null, true, 1 : 1
+>null, true : true
+>null : null
+>true : true
+>1 : 1
+
+++NUMBER, STRING.charAt(0), new Object();
+>++NUMBER, STRING.charAt(0), new Object() : Object
+>++NUMBER, STRING.charAt(0) : string
+>++NUMBER : number
+>NUMBER : number
+>STRING.charAt(0) : string
+>STRING.charAt : (this: String, pos: number) => string
+>STRING : string
+>charAt : (this: String, pos: number) => string
+>0 : 0
+>new Object() : Object
+>Object : ObjectConstructor
+
+var resultIsNumber2 = (null, true, 1);
+>resultIsNumber2 : number
+>(null, true, 1) : 1
+>null, true, 1 : 1
+>null, true : true
+>null : null
+>true : true
+>1 : 1
+
+var resultIsObject2 = (++NUMBER, STRING.charAt(0), new Object());
+>resultIsObject2 : Object
+>(++NUMBER, STRING.charAt(0), new Object()) : Object
+>++NUMBER, STRING.charAt(0), new Object() : Object
+>++NUMBER, STRING.charAt(0) : string
+>++NUMBER : number
+>NUMBER : number
+>STRING.charAt(0) : string
+>STRING.charAt : (this: String, pos: number) => string
+>STRING : string
+>charAt : (this: String, pos: number) => string
+>0 : 0
+>new Object() : Object
+>Object : ObjectConstructor
+