--- conflicted
+++ resolved
@@ -1,1736 +1,1610 @@
-/// <reference path="..\compiler\commandLineParser.ts" />
-/// <reference path="..\services\services.ts" />
-/// <reference path="protocol.d.ts" />
-/// <reference path="editorServices.ts" />
-
-namespace ts.server {
-    const spaceCache: string[] = [];
-
-    interface StackTraceError extends Error {
-        stack?: string;
-    }
-
-    export function generateSpaces(n: number): string {
-        if (!spaceCache[n]) {
-            let strBuilder = "";
-            for (let i = 0; i < n; i++) {
-                strBuilder += " ";
-            }
-            spaceCache[n] = strBuilder;
-        }
-        return spaceCache[n];
-    }
-
-    export function generateIndentString(n: number, editorOptions: EditorOptions): string {
-        if (editorOptions.ConvertTabsToSpaces) {
-            return generateSpaces(n);
-        }
-        else {
-            let result = "";
-            for (let i = 0; i < Math.floor(n / editorOptions.TabSize); i++) {
-                result += "\t";
-            }
-            for (let i = 0; i < n % editorOptions.TabSize; i++) {
-                result += " ";
-            }
-            return result;
-        }
-    }
-
-    interface FileStart {
-        file: string;
-        start: ILineInfo;
-    }
-
-    function compareNumber(a: number, b: number) {
-        if (a < b) {
-            return -1;
-        }
-        else if (a === b) {
-            return 0;
-        }
-        else return 1;
-    }
-
-    function compareFileStart(a: FileStart, b: FileStart) {
-        if (a.file < b.file) {
-            return -1;
-        }
-        else if (a.file == b.file) {
-            const n = compareNumber(a.start.line, b.start.line);
-            if (n === 0) {
-                return compareNumber(a.start.offset, b.start.offset);
-            }
-            else return n;
-        }
-        else {
-            return 1;
-        }
-    }
-
-    function formatDiag(fileName: string, project: Project, diag: ts.Diagnostic): protocol.Diagnostic {
-        const scriptInfo = project.getScriptInfo(fileName);
-        return {
-            start: scriptInfo.positionToLineOffset(diag.start),
-            end: scriptInfo.positionToLineOffset(diag.start + diag.length),
-            text: ts.flattenDiagnosticMessageText(diag.messageText, "\n")
-        };
-    }
-
-    function formatConfigFileDiag(diag: ts.Diagnostic): protocol.Diagnostic {
-        return {
-            start: undefined,
-            end: undefined,
-            text: ts.flattenDiagnosticMessageText(diag.messageText, "\n")
-        };
-    }
-
-    export interface PendingErrorCheck {
-        fileName: string;
-        project: Project;
-    }
-
-    function allEditsBeforePos(edits: ts.TextChange[], pos: number) {
-        for (let i = 0, len = edits.length; i < len; i++) {
-            if (ts.textSpanEnd(edits[i].span) >= pos) {
-                return false;
-            }
-        }
-        return true;
-    }
-
-    export namespace CommandNames {
-        export const Brace = "brace";
-        export const BraceFull = "brace-full";
-        export const BraceCompletion = "braceCompletion";
-        export const Change = "change";
-        export const Close = "close";
-        export const Completions = "completions";
-        export const CompletionsFull = "completions-full";
-        export const CompletionDetails = "completionEntryDetails";
-        export const Configure = "configure";
-        export const Definition = "definition";
-        export const DefinitionFull = "definition-full";
-        export const Exit = "exit";
-        export const Format = "format";
-        export const Formatonkey = "formatonkey";
-        export const FormatFull = "format-full";
-        export const FormatonkeyFull = "formatonkey-full";
-        export const FormatRangeFull = "formatRange-full";
-        export const Geterr = "geterr";
-        export const GeterrForProject = "geterrForProject";
-        export const SemanticDiagnosticsFull = "semanticDiagnostics-full";
-        export const NavBar = "navbar";
-        export const NavBarFull = "navbar-full";
-        export const Navto = "navto";
-        export const NavtoFull = "navto-full";
-        export const Occurrences = "occurrences";
-        export const DocumentHighlights = "documentHighlights";
-        export const DocumentHighlightsFull = "documentHighlights-full";
-        export const Open = "open";
-        export const Quickinfo = "quickinfo";
-        export const QuickinfoFull = "quickinfo-full";
-        export const References = "references";
-        export const ReferencesFull = "references-full";
-        export const Reload = "reload";
-        export const Rename = "rename";
-        export const RenameInfoFull = "rename-full";
-        export const RenameLocationsFull = "renameLocations-full";
-        export const Saveto = "saveto";
-        export const SignatureHelp = "signatureHelp";
-        export const SignatureHelpFull = "signatureHelp-full";
-        export const TypeDefinition = "typeDefinition";
-        export const ProjectInfo = "projectInfo";
-        export const ReloadProjects = "reloadProjects";
-        export const Unknown = "unknown";
-        export const OpenExternalProject = "openExternalProject";
-        export const OpenExternalProjects = "openExternalProjects";
-        export const CloseExternalProject = "closeExternalProject";
-        export const SynchronizeProjectList = "synchronizeProjectList";
-        export const ApplyChangedToOpenFiles = "applyChangedToOpenFiles";
-        export const EncodedSemanticClassificationsFull = "encodedSemanticClassifications-full";
-        export const Cleanup = "cleanup";
-        export const OutliningSpans = "outliningSpans";
-        export const TodoComments = "todoComments";
-        export const Indentation = "indentation";
-        export const DocCommentTemplate = "docCommentTemplate";
-        export const SyntacticDiagnosticsFull = "syntacticDiagnostics-full";
-        export const CompilerOptionsDiagnosticsFull = "compilerOptionsDiagnostics-full";
-        export const NameOrDottedNameSpan = "nameOrDottedNameSpan";
-        export const BreakpointStatement = "breakpointStatement";
-    }
-
-    namespace Errors {
-        export const NoProject = new Error("No Project.");
-    }
-
-    export interface ServerHost extends ts.System {
-        setTimeout(callback: (...args: any[]) => void, ms: number, ...args: any[]): any;
-        clearTimeout(timeoutId: any): void;
-    }
-
-    export class Session {
-        protected projectService: ProjectService;
-        private errorTimer: any; /*NodeJS.Timer | number*/
-        private immediateId: any;
-        private changeSeq = 0;
-
-        constructor(
-            private host: ServerHost,
-            private cancellationToken: HostCancellationToken,
-            private byteLength: (buf: string, encoding?: string) => number,
-            private hrtime: (start?: number[]) => number[],
-            private logger: Logger) {
-            this.projectService =
-                new ProjectService(host, logger, cancellationToken, (eventName, project, fileName) => {
-                    this.handleEvent(eventName, project, fileName);
-                });
-        }
-
-        private handleEvent(eventName: string, project: Project, fileName: string) {
-            if (eventName == "context") {
-                this.projectService.log("got context event, updating diagnostics for" + fileName, "Info");
-                this.updateErrorCheck([{ fileName, project }], this.changeSeq,
-                    (n) => n === this.changeSeq, 100);
-            }
-        }
-
-        public logError(err: Error, cmd: string) {
-            const typedErr = <StackTraceError>err;
-            let msg = "Exception on executing command " + cmd;
-            if (typedErr.message) {
-                msg += ":\n" + typedErr.message;
-                if (typedErr.stack) {
-                    msg += "\n" + typedErr.stack;
-                }
-            }
-            this.projectService.log(msg);
-        }
-
-        private sendLineToClient(line: string) {
-            this.host.write(line + this.host.newLine);
-        }
-
-        public send(msg: protocol.Message) {
-            const json = JSON.stringify(msg);
-            if (this.logger.isVerbose()) {
-                this.logger.info(msg.type + ": " + json);
-            }
-            this.sendLineToClient("Content-Length: " + (1 + this.byteLength(json, "utf8")) +
-                "\r\n\r\n" + json);
-        }
-
-        public configFileDiagnosticEvent(triggerFile: string, configFile: string, diagnostics: ts.Diagnostic[]) {
-            const bakedDiags = ts.map(diagnostics, formatConfigFileDiag);
-            const ev: protocol.ConfigFileDiagnosticEvent = {
-                seq: 0,
-                type: "event",
-                event: "configFileDiag",
-                body: {
-                    triggerFile,
-                    configFile,
-                    diagnostics: bakedDiags
-                }
-            };
-            this.send(ev);
-        }
-
-        public event(info: any, eventName: string) {
-            const ev: protocol.Event = {
-                seq: 0,
-                type: "event",
-                event: eventName,
-                body: info,
-            };
-            this.send(ev);
-        }
-
-        private response(info: any, cmdName: string, reqSeq = 0, errorMsg?: string) {
-            const res: protocol.Response = {
-                seq: 0,
-                type: "response",
-                command: cmdName,
-                request_seq: reqSeq,
-                success: !errorMsg,
-            };
-            if (!errorMsg) {
-                res.body = info;
-            }
-            else {
-                res.message = errorMsg;
-            }
-            this.send(res);
-        }
-
-        public output(body: any, commandName: string, requestSequence = 0, errorMessage?: string) {
-            this.response(body, commandName, requestSequence, errorMessage);
-        }
-
-        private getLocation(position: number, scriptInfo: ScriptInfo): protocol.Location {
-            const { line, offset } = scriptInfo.positionToLineOffset(position);
-            return { line, offset: offset + 1 };
-        }
-
-        private semanticCheck(file: string, project: Project) {
-            try {
-                const diags = project.languageService.getSemanticDiagnostics(file);
-
-                if (diags) {
-                    const bakedDiags = diags.map((diag) => formatDiag(file, project, diag));
-                    this.event({ file: file, diagnostics: bakedDiags }, "semanticDiag");
-                }
-            }
-            catch (err) {
-                this.logError(err, "semantic check");
-            }
-        }
-
-        private syntacticCheck(file: string, project: Project) {
-            try {
-                const diags = project.languageService.getSyntacticDiagnostics(file);
-                if (diags) {
-                    const bakedDiags = diags.map((diag) => formatDiag(file, project, diag));
-                    this.event({ file: file, diagnostics: bakedDiags }, "syntaxDiag");
-                }
-            }
-            catch (err) {
-                this.logError(err, "syntactic check");
-            }
-        }
-
-        private reloadProjects() {
-            this.projectService.reloadProjects();
-        }
-
-        private updateProjectStructure(seq: number, matchSeq: (seq: number) => boolean, ms = 1500) {
-            this.host.setTimeout(() => {
-                if (matchSeq(seq)) {
-                    this.projectService.updateProjectStructure();
-                }
-            }, ms);
-        }
-
-        private updateErrorCheck(checkList: PendingErrorCheck[], seq: number,
-            matchSeq: (seq: number) => boolean, ms = 1500, followMs = 200, requireOpen = true) {
-            if (followMs > ms) {
-                followMs = ms;
-            }
-            if (this.errorTimer) {
-                clearTimeout(this.errorTimer);
-            }
-            if (this.immediateId) {
-                clearImmediate(this.immediateId);
-                this.immediateId = undefined;
-            }
-            let index = 0;
-            const checkOne = () => {
-                if (matchSeq(seq)) {
-                    const checkSpec = checkList[index];
-                    index++;
-                    if (checkSpec.project.containsFile(checkSpec.fileName, requireOpen)) {
-                        this.syntacticCheck(checkSpec.fileName, checkSpec.project);
-                        this.immediateId = setImmediate(() => {
-                            this.semanticCheck(checkSpec.fileName, checkSpec.project);
-                            this.immediateId = undefined;
-                            if (checkList.length > index) {
-                                this.errorTimer = this.host.setTimeout(checkOne, followMs);
-                            }
-                            else {
-                                this.errorTimer = undefined;
-                            }
-                        });
-                    }
-                }
-            };
-            if ((checkList.length > index) && (matchSeq(seq))) {
-                this.errorTimer = this.host.setTimeout(checkOne, ms);
-            }
-        }
-
-        private cleanProjects(caption: string, projects: Project[]) {
-            if (!projects) {
-                return;
-            }
-            this.projectService.log(`cleaning ${caption}`);
-            for (const p of projects) {
-                p.languageService.cleanupSemanticCache();
-            }
-        }
-
-        private cleanup() {
-            this.cleanProjects("inferred projects", this.projectService.inferredProjects);
-            this.cleanProjects("configured projects", this.projectService.configuredProjects);
-            this.cleanProjects("external projects", this.projectService.externalProjects);
-            if (typeof global !== "undefined" && global.gc) {
-                this.projectService.log(`global.gc()`);
-                global.gc();
-                global.gc();
-                global.gc();
-            }
-        }
-
-        private getEncodedSemanticClassifications(args: protocol.FileSpanRequestArgs) {
-            const file = normalizePath(args.file);
-            const project = this.projectService.getProjectForFile(file);
-            if (!project) {
-                throw Errors.NoProject;
-            }
-            return project.languageService.getEncodedSemanticClassifications(file, args);
-        }
-
-        private getProject(projectFileName: string) {
-            return projectFileName && this.projectService.getProject(projectFileName);
-        }
-
-        private getCompilerOptionsDiagnostics(args: protocol.ProjectRequestArgs) {
-            const project = this.getProject(args.projectFileName);
-            return this.convertDiagnostics(project.languageService.getCompilerOptionsDiagnostics(), /*scriptInfo*/ undefined);
-        }
-
-        private convertDiagnostics(diagnostics: Diagnostic[], scriptInfo: ScriptInfo) {
-            return diagnostics.map(d => <protocol.DiagnosticWithLinePosition>{
-                message: flattenDiagnosticMessageText(d.messageText, this.host.newLine),
-                start: d.start,
-                length: d.length,
-                category: DiagnosticCategory[d.category].toLowerCase(),
-                code: d.code,
-                startLocation: scriptInfo && this.getLocation(d.start, scriptInfo),
-                endLocation: scriptInfo && this.getLocation(d.start + d.length, scriptInfo)
-            });
-        }
-
-        private getDiagnosticsWorker(args: protocol.FileRequestArgs, selector: (project: Project, file: string) => Diagnostic[]) {
-            const file = normalizePath(args.file);
-            const project = this.getProject(args.projectFileName) || this.projectService.getProjectForFile(file);
-            if (!project) {
-                throw Errors.NoProject;
-            }
-            const scriptInfo = project.getScriptInfo(file);
-            const diagnostics = selector(project, file);
-            return this.convertDiagnostics(diagnostics, scriptInfo);
-        }
-
-        private getSyntacticDiagnostics(args: protocol.FileRequestArgs): protocol.DiagnosticWithLinePosition[] {
-            return this.getDiagnosticsWorker(args, (project, file) => project.languageService.getSyntacticDiagnostics(file));
-        }
-
-        private getSemanticDiagnostics(args: protocol.FileRequestArgs): protocol.DiagnosticWithLinePosition[] {
-            return this.getDiagnosticsWorker(args, (project, file) => project.languageService.getSemanticDiagnostics(file));
-        }
-
-        private getDefinition(args: protocol.FileLocationRequestArgs, simplifiedResult: boolean): protocol.FileSpan[] | DefinitionInfo[] {
-            const file = ts.normalizePath(args.file);
-            const project = this.projectService.getProjectForFile(file);
-            if (!project || project.languageServiceDiabled) {
-                throw Errors.NoProject;
-            }
-
-            const scriptInfo = project.getScriptInfo(file);
-            const position = this.getPosition(args, scriptInfo);
-
-            const definitions = project.languageService.getDefinitionAtPosition(file, position);
-            if (!definitions) {
-                return undefined;
-            }
-
-            if (simplifiedResult) {
-                return definitions.map(def => {
-                    const defScriptInfo = project.getScriptInfo(def.fileName);
-                    return {
-                        file: def.fileName,
-                        start: defScriptInfo.positionToLineOffset(def.textSpan.start),
-                        end: defScriptInfo.positionToLineOffset(ts.textSpanEnd(def.textSpan))
-                    };
-                });
-            }
-            else {
-                return definitions;
-            }
-        }
-
-        private getTypeDefinition(line: number, offset: number, fileName: string): protocol.FileSpan[] {
-            const file = ts.normalizePath(fileName);
-            const project = this.projectService.getProjectForFile(file);
-            if (!project || project.languageServiceDiabled) {
-                throw Errors.NoProject;
-            }
-
-            const scriptInfo = project.getScriptInfo(file);
-            const position = scriptInfo.lineOffsetToPosition(line, offset);
-
-            const definitions = project.languageService.getTypeDefinitionAtPosition(file, position);
-            if (!definitions) {
-                return undefined;
-            }
-
-            return definitions.map(def => {
-                const defScriptInfo = project.getScriptInfo(def.fileName);
-                return {
-                    file: def.fileName,
-                    start: defScriptInfo.positionToLineOffset(def.textSpan.start),
-                    end: defScriptInfo.positionToLineOffset(ts.textSpanEnd(def.textSpan))
-                };
-            });
-        }
-
-        private getOccurrences(line: number, offset: number, fileName: string): protocol.OccurrencesResponseItem[] {
-            fileName = ts.normalizePath(fileName);
-            const project = this.projectService.getProjectForFile(fileName);
-
-            if (!project || project.languageServiceDiabled) {
-                throw Errors.NoProject;
-            }
-
-            const scriptInfo = project.getScriptInfo(fileName);
-            const position = scriptInfo.lineOffsetToPosition(line, offset);
-
-            const occurrences = project.languageService.getOccurrencesAtPosition(fileName, position);
-
-            if (!occurrences) {
-                return undefined;
-            }
-
-            return occurrences.map(occurrence => {
-                const { fileName, isWriteAccess, textSpan } = occurrence;
-                const scriptInfo = project.getScriptInfo(fileName);
-                const start = scriptInfo.positionToLineOffset(textSpan.start);
-                const end = scriptInfo.positionToLineOffset(ts.textSpanEnd(textSpan));
-                return {
-                    start,
-                    end,
-                    file: fileName,
-                    isWriteAccess,
-                };
-            });
-        }
-
-        private getDocumentHighlights(args: protocol.DocumentHighlightsRequestArgs, simplifiedResult: boolean): protocol.DocumentHighlightsItem[] | DocumentHighlights[] {
-            const fileName = ts.normalizePath(args.file);
-            const project = this.projectService.getProjectForFile(fileName);
-
-            if (!project || project.languageServiceDiabled) {
-                throw Errors.NoProject;
-            }
-
-            const scriptInfo = project.getScriptInfo(fileName);
-            const position = this.getPosition(args, scriptInfo);
-
-            const documentHighlights = project.languageService.getDocumentHighlights(fileName, position, args.filesToSearch);
-
-            if (!documentHighlights) {
-                return undefined;
-            }
-
-            if (simplifiedResult) {
-                return documentHighlights.map(convertToDocumentHighlightsItem);
-            }
-            else {
-                return documentHighlights;
-            }
-
-            function convertToDocumentHighlightsItem(documentHighlights: ts.DocumentHighlights): ts.server.protocol.DocumentHighlightsItem {
-                const { fileName, highlightSpans } = documentHighlights;
-
-                const scriptInfo = project.getScriptInfo(fileName);
-                return {
-                    file: fileName,
-                    highlightSpans: highlightSpans.map(convertHighlightSpan)
-                };
-
-                function convertHighlightSpan(highlightSpan: ts.HighlightSpan): ts.server.protocol.HighlightSpan {
-                    const { textSpan, kind } = highlightSpan;
-                    const start = scriptInfo.positionToLineOffset(textSpan.start);
-                    const end = scriptInfo.positionToLineOffset(ts.textSpanEnd(textSpan));
-                    return { start, end, kind };
-                }
-            }
-        }
-
-        private getProjectInfo(fileName: string, needFileNameList: boolean): protocol.ProjectInfo {
-            fileName = ts.normalizePath(fileName);
-            const project = this.projectService.getProjectForFile(fileName);
-            if (!project) {
-                throw Errors.NoProject;
-            }
-
-            const projectInfo: protocol.ProjectInfo = {
-<<<<<<< HEAD
-                configFileName: project.getProjectFileName()
-=======
-                configFileName: project.projectFilename,
-                languageServiceDisabled: project.languageServiceDiabled
->>>>>>> 4d5d1527
-            };
-
-            if (needFileNameList) {
-                projectInfo.fileNames = project.getFileNames();
-            }
-            return projectInfo;
-        }
-
-<<<<<<< HEAD
-        private getRenameInfo(args: protocol.FileLocationRequestArgs) {
-            const { file, project } = this.getFileAndProject(args.file);
-            const scriptInfo = project.getScriptInfo(file);
-            const position = this.getPosition(args, scriptInfo);
-            return project.languageService.getRenameInfo(file, position);
-        }
-
-        private getProjects(args: protocol.FileRequestArgs) {
-            let projects: Project[];
-            if (args.projectFileName) {
-                const project = this.getProject(args.projectFileName);
-                if (project) {
-                    projects = [project];
-                }
-            }
-            else {
-                const file = normalizePath(args.file);
-                const info = this.projectService.getScriptInfo(file);
-                projects = this.projectService.findReferencingProjects(info);
-            }
-            if (!projects || !projects.length) {
-=======
-        private getRenameLocations(line: number, offset: number, fileName: string, findInComments: boolean, findInStrings: boolean): protocol.RenameResponseBody {
-            const file = ts.normalizePath(fileName);
-            const info = this.projectService.getScriptInfo(file);
-            const projects = this.projectService.findReferencingProjects(info);
-            const projectsWithLanguageServiceEnabeld = ts.filter(projects, p => !p.languageServiceDiabled);
-            if (projectsWithLanguageServiceEnabeld.length === 0) {
->>>>>>> 4d5d1527
-                throw Errors.NoProject;
-            }
-            return projects;
-        }
-
-<<<<<<< HEAD
-        private getRenameLocations(args: protocol.RenameRequestArgs, simplifiedResult: boolean): protocol.RenameResponseBody | RenameLocation[] {
-            const file = ts.normalizePath(args.file);
-            const info = this.projectService.getScriptInfo(file);
-            const position = this.getPosition(args, info);
-            const projects = this.getProjects(args);
-            if (simplifiedResult) {
-
-                const defaultProject = projects[0];
-                // The rename info should be the same for every project
-                const renameInfo = defaultProject.languageService.getRenameInfo(file, position);
-                if (!renameInfo) {
-                    return undefined;
-                }
-=======
-            const defaultProject = projectsWithLanguageServiceEnabeld[0];
-            // The rename info should be the same for every project
-            const defaultProjectCompilerService = defaultProject.compilerService;
-            const position = defaultProjectCompilerService.host.lineOffsetToPosition(file, line, offset);
-            const renameInfo = defaultProjectCompilerService.languageService.getRenameInfo(file, position);
-            if (!renameInfo) {
-                return undefined;
-            }
->>>>>>> 4d5d1527
-
-                if (!renameInfo.canRename) {
-                    return {
-                        info: renameInfo,
-                        locs: []
-                    };
-                }
-
-<<<<<<< HEAD
-                const fileSpans = combineProjectOutput(
-                    projects,
-                    (project: Project) => {
-                        const renameLocations = project.languageService.findRenameLocations(file, position, args.findInStrings, args.findInComments);
-                        if (!renameLocations) {
-                            return [];
-                        }
-=======
-            const fileSpans = combineProjectOutput(
-                projectsWithLanguageServiceEnabeld,
-                (project: Project) => {
-                    const compilerService = project.compilerService;
-                    const renameLocations = compilerService.languageService.findRenameLocations(file, position, findInStrings, findInComments);
-                    if (!renameLocations) {
-                        return [];
-                    }
->>>>>>> 4d5d1527
-
-                        return renameLocations.map(location => {
-                            const locationScriptInfo = project.getScriptInfo(location.fileName);
-                            return <protocol.FileSpan>{
-                                file: location.fileName,
-                                start: locationScriptInfo.positionToLineOffset(location.textSpan.start),
-                                end: locationScriptInfo.positionToLineOffset(ts.textSpanEnd(location.textSpan)),
-                            };
-                        });
-                    },
-                    compareRenameLocation,
-                    (a, b) => a.file === b.file && a.start.line === b.start.line && a.start.offset === b.start.offset
-                );
-                const locs = fileSpans.reduce<protocol.SpanGroup[]>((accum, cur) => {
-                    let curFileAccum: protocol.SpanGroup;
-                    if (accum.length > 0) {
-                        curFileAccum = accum[accum.length - 1];
-                        if (curFileAccum.file !== cur.file) {
-                            curFileAccum = undefined;
-                        }
-                    }
-                    if (!curFileAccum) {
-                        curFileAccum = { file: cur.file, locs: [] };
-                        accum.push(curFileAccum);
-                    }
-                    curFileAccum.locs.push({ start: cur.start, end: cur.end });
-                    return accum;
-                }, []);
-
-                return { info: renameInfo, locs };
-            }
-            else {
-                return combineProjectOutput(
-                    projects,
-                    p => p.languageService.findRenameLocations(file, position, args.findInStrings, args.findInComments),
-                    /*comparer*/ undefined,
-                    renameLocationIsEqualTo
-                );
-            }
-
-            function renameLocationIsEqualTo(a: RenameLocation, b: RenameLocation) {
-                if (a === b) {
-                    return true;
-                }
-                if (!a || !b) {
-                    return false;
-                }
-                return a.fileName === b.fileName &&
-                    a.textSpan.start === b.textSpan.start &&
-                    a.textSpan.length === b.textSpan.length;
-            }
-
-            function compareRenameLocation(a: protocol.FileSpan, b: protocol.FileSpan) {
-                if (a.file < b.file) {
-                    return -1;
-                }
-                else if (a.file > b.file) {
-                    return 1;
-                }
-                else {
-                    // reverse sort assuming no overlap
-                    if (a.start.line < b.start.line) {
-                        return 1;
-                    }
-                    else if (a.start.line > b.start.line) {
-                        return -1;
-                    }
-                    else {
-                        return b.start.offset - a.start.offset;
-                    }
-                }
-            }
-        }
-
-<<<<<<< HEAD
-        private getReferences(args: protocol.FileLocationRequestArgs, simplifiedResult: boolean): protocol.ReferencesResponseBody | ReferencedSymbol[] {
-            const file = ts.normalizePath(args.file);
-            const projects = this.getProjects(args);
-
-            const defaultProject = projects[0];
-            const scriptInfo = defaultProject.getScriptInfo(file);
-            const position = this.getPosition(args, scriptInfo);
-            if (simplifiedResult) {
-                const nameInfo = defaultProject.languageService.getQuickInfoAtPosition(file, position);
-                if (!nameInfo) {
-                    return undefined;
-                }
-
-                const displayString = ts.displayPartsToString(nameInfo.displayParts);
-                const nameSpan = nameInfo.textSpan;
-                const nameColStart = scriptInfo.positionToLineOffset(nameSpan.start).offset;
-                const nameText = scriptInfo.snap().getText(nameSpan.start, ts.textSpanEnd(nameSpan));
-                const refs = combineProjectOutput<protocol.ReferencesResponseItem>(
-                    projects,
-                    (project: Project) => {
-                        const references = project.languageService.getReferencesAtPosition(file, position);
-                        if (!references) {
-                            return [];
-                        }
-=======
-        private getReferences(line: number, offset: number, fileName: string): protocol.ReferencesResponseBody {
-            const file = ts.normalizePath(fileName);
-            const info = this.projectService.getScriptInfo(file);
-            const projects = this.projectService.findReferencingProjects(info);
-            const projectsWithLanguageServiceEnabeld = ts.filter(projects, p => !p.languageServiceDiabled);
-            if (projectsWithLanguageServiceEnabeld.length === 0) {
-                throw Errors.NoProject;
-            }
-
-            const defaultProject = projectsWithLanguageServiceEnabeld[0];
-            const position = defaultProject.compilerService.host.lineOffsetToPosition(file, line, offset);
-            const nameInfo = defaultProject.compilerService.languageService.getQuickInfoAtPosition(file, position);
-            if (!nameInfo) {
-                return undefined;
-            }
-
-            const displayString = ts.displayPartsToString(nameInfo.displayParts);
-            const nameSpan = nameInfo.textSpan;
-            const nameColStart = defaultProject.compilerService.host.positionToLineOffset(file, nameSpan.start).offset;
-            const nameText = defaultProject.compilerService.host.getScriptSnapshot(file).getText(nameSpan.start, ts.textSpanEnd(nameSpan));
-            const refs = combineProjectOutput<protocol.ReferencesResponseItem>(
-                projectsWithLanguageServiceEnabeld,
-                (project: Project) => {
-                    const compilerService = project.compilerService;
-                    const references = compilerService.languageService.getReferencesAtPosition(file, position);
-                    if (!references) {
-                        return [];
-                    }
->>>>>>> 4d5d1527
-
-                        return references.map(ref => {
-                            const refScriptInfo = project.getScriptInfo(ref.fileName);
-                            const start = refScriptInfo.positionToLineOffset(ref.textSpan.start);
-                            const refLineSpan = refScriptInfo.lineToTextSpan(start.line - 1);
-                            const lineText = refScriptInfo.snap().getText(refLineSpan.start, ts.textSpanEnd(refLineSpan)).replace(/\r|\n/g, "");
-                            return {
-                                file: ref.fileName,
-                                start: start,
-                                lineText: lineText,
-                                end: refScriptInfo.positionToLineOffset(ts.textSpanEnd(ref.textSpan)),
-                                isWriteAccess: ref.isWriteAccess,
-                                isDefinition: ref.isDefinition
-                            };
-                        });
-                    },
-                    compareFileStart,
-                    areReferencesResponseItemsForTheSameLocation
-                );
-
-                return {
-                    refs,
-                    symbolName: nameText,
-                    symbolStartOffset: nameColStart,
-                    symbolDisplayString: displayString
-                };
-            }
-            else {
-                return combineProjectOutput(
-                    projects,
-                    project => project.languageService.findReferences(file, position),
-                    undefined,
-                    // TODO: fixme
-                    undefined
-                );
-            }
-
-            function areReferencesResponseItemsForTheSameLocation(a: protocol.ReferencesResponseItem, b: protocol.ReferencesResponseItem) {
-                if (a && b) {
-                    return a.file === b.file &&
-                        a.start === b.start &&
-                        a.end === b.end;
-                }
-                return false;
-            }
-        }
-
-        /**
-         * @param fileName is the name of the file to be opened
-         * @param fileContent is a version of the file content that is known to be more up to date than the one on disk
-         */
-        private openClientFile(fileName: string, fileContent?: string, scriptKind?: ScriptKind) {
-            const file = ts.normalizePath(fileName);
-            const { configFileName, configFileErrors } = this.projectService.openClientFile(file, fileContent, scriptKind);
-            if (configFileErrors) {
-                this.configFileDiagnosticEvent(fileName, configFileName, configFileErrors);
-            }
-        }
-
-        private getPosition(args: protocol.FileLocationRequestArgs, scriptInfo: ScriptInfo): number {
-            return args.position !== undefined ? args.position : scriptInfo.lineOffsetToPosition(args.line, args.offset);
-        }
-
-        private getFileAndProject(fileName: string) {
-            const file = ts.normalizePath(fileName);
-            const project = this.projectService.getProjectForFile(file);
-            if (!project || project.languageServiceDiabled) {
-                throw Errors.NoProject;
-            }
-            return { file, project };
-        }
-
-        private getOutliningSpans(args: protocol.FileRequestArgs) {
-            const { file, project } = this.getFileAndProject(args.file);
-            return project.languageService.getOutliningSpans(file);
-        }
-
-        private getTodoComments(args: protocol.TodoCommentRequestArgs) {
-            const { file, project } = this.getFileAndProject(args.file);
-            return project.languageService.getTodoComments(file, args.descriptors);
-        }
-
-        private getDocCommentTemplate(args: protocol.FileLocationRequestArgs) {
-            const { file, project } = this.getFileAndProject(args.file);
-            const scriptInfo = project.getScriptInfo(file);
-            const position = this.getPosition(args, scriptInfo);
-            return project.languageService.getDocCommentTemplateAtPosition(file, position);
-        }
-
-        private getIndentation(args: protocol.IndentationRequestArgs) {
-            const { file, project } = this.getFileAndProject(args.file);
-            const position = this.getPosition(args, project.getScriptInfo(file));
-            const indentation = project.languageService.getIndentationAtPosition(file, position, args.options);
-            return { position, indentation };
-        }
-
-        private getBreakpointStatement(args: protocol.FileLocationRequestArgs) {
-            const { file, project } = this.getFileAndProject(args.file);
-            const position = this.getPosition(args, project.getScriptInfo(file));
-            return project.languageService.getBreakpointStatementAtPosition(file, position);
-        }
-
-        private getNameOrDottedNameSpan(args: protocol.FileLocationRequestArgs) {
-            const { file, project } = this.getFileAndProject(args.file);
-            const position = this.getPosition(args, project.getScriptInfo(file));
-            return project.languageService.getNameOrDottedNameSpan(file, position, position);
-        }
-
-        private isValidBraceCompletion(args: protocol.BraceCompletionRequestArgs) {
-            const { file, project } = this.getFileAndProject(args.file);
-            const position = this.getPosition(args, project.getScriptInfo(file));
-            return project.languageService.isValidBraceCompletionAtPostion(file, position, args.openingBrace.charCodeAt(0));
-        }
-
-        private getQuickInfoWorker(args: protocol.FileLocationRequestArgs, simplifiedResult: boolean): protocol.QuickInfoResponseBody | QuickInfo {
-            const file = ts.normalizePath(args.file);
-            const project = this.projectService.getProjectForFile(file);
-            if (!project) {
-                throw Errors.NoProject;
-            }
-
-            const scriptInfo = project.getScriptInfo(file);
-            const quickInfo = project.languageService.getQuickInfoAtPosition(file, this.getPosition(args, scriptInfo));
-            if (!quickInfo) {
-                return undefined;
-            }
-
-            if (simplifiedResult) {
-                const displayString = ts.displayPartsToString(quickInfo.displayParts);
-                const docString = ts.displayPartsToString(quickInfo.documentation);
-                return {
-                    kind: quickInfo.kind,
-                    kindModifiers: quickInfo.kindModifiers,
-                    start: scriptInfo.positionToLineOffset(quickInfo.textSpan.start),
-                    end: scriptInfo.positionToLineOffset(ts.textSpanEnd(quickInfo.textSpan)),
-                    displayString: displayString,
-                    documentation: docString,
-                };
-            }
-            else {
-                return quickInfo;
-            }
-        }
-
-        private getFormattingEditsForRange(line: number, offset: number, endLine: number, endOffset: number, fileName: string): protocol.CodeEdit[] {
-            const file = ts.normalizePath(fileName);
-            const project = this.projectService.getProjectForFile(file);
-            if (!project || project.languageServiceDiabled) {
-                throw Errors.NoProject;
-            }
-
-            const scriptInfo = project.getScriptInfo(file);
-            const startPosition = scriptInfo.lineOffsetToPosition(line, offset);
-            const endPosition = scriptInfo.lineOffsetToPosition(endLine, endOffset);
-
-            // TODO: avoid duplicate code (with formatonkey)
-            const edits = project.languageService.getFormattingEditsForRange(file, startPosition, endPosition,
-                this.projectService.getFormatCodeOptions(file));
-            if (!edits) {
-                return undefined;
-            }
-
-            return edits.map((edit) => {
-                return {
-                    start: scriptInfo.positionToLineOffset(edit.span.start),
-                    end: scriptInfo.positionToLineOffset(ts.textSpanEnd(edit.span)),
-                    newText: edit.newText ? edit.newText : ""
-                };
-            });
-        }
-
-        private getFormattingEditsForRangeFull(args: protocol.FormatRequestArgs) {
-            const file = ts.normalizePath(args.file);
-            const project = this.projectService.getProjectForFile(file);
-            if (!project) {
-                throw Errors.NoProject;
-            }
-
-            return project.languageService.getFormattingEditsForRange(file, args.position, args.endPosition, args.options);
-        }
-
-        private getFormattingEditsForDocumentFull(args: protocol.FormatRequestArgs) {
-            const file = ts.normalizePath(args.file);
-            const project = this.projectService.getProjectForFile(file);
-            if (!project) {
-                throw Errors.NoProject;
-            }
-
-            return project.languageService.getFormattingEditsForDocument(file, args.options);
-        }
-
-        private getFormattingEditsAfterKeystrokeFull(args: protocol.FormatOnKeyRequestArgs) {
-            const file = ts.normalizePath(args.file);
-            const project = this.projectService.getProjectForFile(file);
-            if (!project) {
-                throw Errors.NoProject;
-            }
-            return project.languageService.getFormattingEditsAfterKeystroke(file, args.position, args.key, args.options);
-        }
-
-        private getFormattingEditsAfterKeystroke(line: number, offset: number, key: string, fileName: string): protocol.CodeEdit[] {
-            const file = ts.normalizePath(fileName);
-
-            const project = this.projectService.getProjectForFile(file);
-            if (!project || project.languageServiceDiabled) {
-                throw Errors.NoProject;
-            }
-
-            const scriptInfo = project.getScriptInfo(file);
-            const position = scriptInfo.lineOffsetToPosition(line, offset);
-            const formatOptions = this.projectService.getFormatCodeOptions(file);
-            const edits = project.languageService.getFormattingEditsAfterKeystroke(file, position, key,
-                formatOptions);
-            // Check whether we should auto-indent. This will be when
-            // the position is on a line containing only whitespace.
-            // This should leave the edits returned from
-            // getFormattingEditsAfterKeystroke either empty or pertaining
-            // only to the previous line.  If all this is true, then
-            // add edits necessary to properly indent the current line.
-            if ((key == "\n") && ((!edits) || (edits.length === 0) || allEditsBeforePos(edits, position))) {
-                const lineInfo = scriptInfo.getLineInfo(line);
-                if (lineInfo && (lineInfo.leaf) && (lineInfo.leaf.text)) {
-                    const lineText = lineInfo.leaf.text;
-                    if (lineText.search("\\S") < 0) {
-                        // TODO: get these options from host
-                        const editorOptions: ts.EditorOptions = {
-                            IndentSize: formatOptions.indentSize,
-                            TabSize: formatOptions.tabSize,
-                            NewLineCharacter: formatOptions.newLineCharacter,
-                            ConvertTabsToSpaces: formatOptions.convertTabsToSpaces,
-                            IndentStyle: ts.IndentStyle.Smart,
-                        };
-                        const preferredIndent = project.languageService.getIndentationAtPosition(file, position, editorOptions);
-                        let hasIndent = 0;
-                        let i: number, len: number;
-                        for (i = 0, len = lineText.length; i < len; i++) {
-                            if (lineText.charAt(i) == " ") {
-                                hasIndent++;
-                            }
-                            else if (lineText.charAt(i) == "\t") {
-                                hasIndent += editorOptions.TabSize;
-                            }
-                            else {
-                                break;
-                            }
-                        }
-                        // i points to the first non whitespace character
-                        if (preferredIndent !== hasIndent) {
-                            const firstNoWhiteSpacePosition = lineInfo.offset + i;
-                            edits.push({
-                                span: ts.createTextSpanFromBounds(lineInfo.offset, firstNoWhiteSpacePosition),
-                                newText: generateIndentString(preferredIndent, editorOptions)
-                            });
-                        }
-                    }
-                }
-            }
-
-            if (!edits) {
-                return undefined;
-            }
-
-            return edits.map((edit) => {
-                return {
-                    start: scriptInfo.positionToLineOffset(edit.span.start),
-                    end: scriptInfo.positionToLineOffset(ts.textSpanEnd(edit.span)),
-                    newText: edit.newText ? edit.newText : ""
-                };
-            });
-        }
-
-        private getCompletions(args: protocol.CompletionsRequestArgs, simplifiedResult: boolean): protocol.CompletionEntry[] | CompletionInfo {
-            const prefix = args.prefix || "";
-            const file = ts.normalizePath(args.file);
-            const project = this.projectService.getProjectForFile(file);
-            if (!project || project.languageServiceDiabled) {
-                throw Errors.NoProject;
-            }
-
-            const scriptInfo = project.getScriptInfo(file);
-            const position = this.getPosition(args, scriptInfo);
-
-            const completions = project.languageService.getCompletionsAtPosition(file, position);
-            if (!completions) {
-                return undefined;
-            }
-            if (simplifiedResult) {
-                return completions.entries.reduce((result: protocol.CompletionEntry[], entry: ts.CompletionEntry) => {
-                    if (completions.isMemberCompletion || (entry.name.toLowerCase().indexOf(prefix.toLowerCase()) === 0)) {
-                        result.push(entry);
-                    }
-                    return result;
-                }, []).sort((a, b) => a.name.localeCompare(b.name));
-            }
-            else {
-                return completions;
-            }
-        }
-
-        private getCompletionEntryDetails(args: protocol.CompletionDetailsRequestArgs): protocol.CompletionEntryDetails[] {
-            const file = ts.normalizePath(args.file);
-            const project = this.projectService.getProjectForFile(file);
-            if (!project || project.languageServiceDiabled) {
-                throw Errors.NoProject;
-            }
-
-            const scriptInfo = project.getScriptInfo(file);
-            const position = this.getPosition(args, scriptInfo);
-
-            return args.entryNames.reduce((accum: protocol.CompletionEntryDetails[], entryName: string) => {
-                const details = project.languageService.getCompletionEntryDetails(file, position, entryName);
-                if (details) {
-                    accum.push(details);
-                }
-                return accum;
-            }, []);
-        }
-
-        private getSignatureHelpItems(args: protocol.SignatureHelpRequestArgs, simplifiedResult: boolean): protocol.SignatureHelpItems | SignatureHelpItems {
-            const file = ts.normalizePath(args.file);
-            const project = this.projectService.getProjectForFile(file);
-            if (!project || project.languageServiceDiabled) {
-                throw Errors.NoProject;
-            }
-
-            const scriptInfo = project.getScriptInfo(file);
-            const position = this.getPosition(args, scriptInfo);
-            const helpItems = project.languageService.getSignatureHelpItems(file, position);
-            if (!helpItems) {
-                return undefined;
-            }
-
-            if (simplifiedResult) {
-                const span = helpItems.applicableSpan;
-                return {
-                    items: helpItems.items,
-                    applicableSpan: {
-                        start: scriptInfo.positionToLineOffset(span.start),
-                        end: scriptInfo.positionToLineOffset(span.start + span.length)
-                    },
-                    selectedItemIndex: helpItems.selectedItemIndex,
-                    argumentIndex: helpItems.argumentIndex,
-                    argumentCount: helpItems.argumentCount,
-                };
-            }
-            else {
-                return helpItems;
-            }
-        }
-
-        private getDiagnostics(delay: number, fileNames: string[]) {
-            const checkList = fileNames.reduce((accum: PendingErrorCheck[], fileName: string) => {
-                fileName = ts.normalizePath(fileName);
-                const project = this.projectService.getProjectForFile(fileName);
-                if (project && !project.languageServiceDiabled) {
-                    accum.push({ fileName, project });
-                }
-                return accum;
-            }, []);
-
-            if (checkList.length > 0) {
-                this.updateErrorCheck(checkList, this.changeSeq, (n) => n === this.changeSeq, delay);
-            }
-        }
-
-        private change(line: number, offset: number, endLine: number, endOffset: number, insertString: string, fileName: string) {
-            const file = ts.normalizePath(fileName);
-            const project = this.projectService.getProjectForFile(file);
-<<<<<<< HEAD
-            if (project) {
-                const scriptInfo = project.getScriptInfo(file);
-                const start = scriptInfo.lineOffsetToPosition(line, offset);
-                const end = scriptInfo.lineOffsetToPosition(endLine, endOffset);
-=======
-            if (project && !project.languageServiceDiabled) {
-                const compilerService = project.compilerService;
-                const start = compilerService.host.lineOffsetToPosition(file, line, offset);
-                const end = compilerService.host.lineOffsetToPosition(file, endLine, endOffset);
->>>>>>> 4d5d1527
-                if (start >= 0) {
-                    scriptInfo.editContent(start, end, insertString);
-                    this.changeSeq++;
-                }
-                this.updateProjectStructure(this.changeSeq, (n) => n === this.changeSeq);
-            }
-        }
-
-        private reload(fileName: string, tempFileName: string, reqSeq = 0) {
-            const file = ts.normalizePath(fileName);
-            const tmpfile = ts.normalizePath(tempFileName);
-            const project = this.projectService.getProjectForFile(file);
-            if (project && !project.languageServiceDiabled) {
-                this.changeSeq++;
-                // make sure no changes happen before this one is finished
-                project.reloadScript(file, tmpfile, () => {
-                    this.output(undefined, CommandNames.Reload, reqSeq);
-                });
-            }
-        }
-
-        private saveToTmp(fileName: string, tempFileName: string) {
-            const file = ts.normalizePath(fileName);
-            const tmpfile = ts.normalizePath(tempFileName);
-
-            const project = this.projectService.getProjectForFile(file);
-<<<<<<< HEAD
-            if (project) {
-                project.saveTo(file, tmpfile);
-=======
-            if (project && !project.languageServiceDiabled) {
-                project.compilerService.host.saveTo(file, tmpfile);
->>>>>>> 4d5d1527
-            }
-        }
-
-        private closeClientFile(fileName: string) {
-            if (!fileName) {
-                return;
-            }
-            const file = ts.normalizePath(fileName);
-            this.projectService.closeClientFile(file);
-        }
-
-        private decorateNavigationBarItem(project: Project, fileName: string, items: ts.NavigationBarItem[], lineIndex: LineIndex): protocol.NavigationBarItem[] {
-            if (!items) {
-                return undefined;
-            }
-
-            const scriptInfo = project.getScriptInfo(fileName);
-
-            return items.map(item => ({
-                text: item.text,
-                kind: item.kind,
-                kindModifiers: item.kindModifiers,
-                spans: item.spans.map(span => ({
-<<<<<<< HEAD
-                    start: scriptInfo.positionToLineOffset(span.start),
-                    end: scriptInfo.positionToLineOffset(ts.textSpanEnd(span))
-=======
-                    start: compilerService.host.positionToLineOffset(fileName, span.start, lineIndex),
-                    end: compilerService.host.positionToLineOffset(fileName, ts.textSpanEnd(span), lineIndex)
->>>>>>> 4d5d1527
-                })),
-                childItems: this.decorateNavigationBarItem(project, fileName, item.childItems, lineIndex),
-                indent: item.indent
-            }));
-        }
-
-<<<<<<< HEAD
-        private getNavigationBarItems(fileName: string, simplifiedResult: boolean): protocol.NavigationBarItem[] | NavigationBarItem[] {
-            const { file, project } = this.getFileAndProject(fileName);
-=======
-        private getNavigationBarItems(fileName: string): protocol.NavigationBarItem[] {
-            const file = ts.normalizePath(fileName);
-            const project = this.projectService.getProjectForFile(file);
-            if (!project || project.languageServiceDiabled) {
-                throw Errors.NoProject;
-            }
->>>>>>> 4d5d1527
-
-            const items = project.languageService.getNavigationBarItems(file);
-            if (!items) {
-                return undefined;
-            }
-
-<<<<<<< HEAD
-            return simplifiedResult
-                ? this.decorateNavigationBarItem(project, fileName, items)
-                : items;
-        }
-
-        private getNavigateToItems(args: protocol.NavtoRequestArgs, simplifiedResult: boolean): protocol.NavtoItem[] | NavigateToItem[] {
-            const projects = this.getProjects(args);
-=======
-            return this.decorateNavigationBarItem(project, fileName, items, compilerService.host.getLineIndex(fileName));
-        }
-
-        private getNavigateToItems(searchValue: string, fileName: string, maxResultCount?: number): protocol.NavtoItem[] {
-            const file = ts.normalizePath(fileName);
-            const info = this.projectService.getScriptInfo(file);
-            const projects = this.projectService.findReferencingProjects(info);
-            const projectsWithLanguageServiceEnabeld = ts.filter(projects, p => !p.languageServiceDiabled);
-            if (projectsWithLanguageServiceEnabeld.length === 0) {
-                throw Errors.NoProject;
-            }
-
-            const allNavToItems = combineProjectOutput(
-                projectsWithLanguageServiceEnabeld,
-                (project: Project) => {
-                    const compilerService = project.compilerService;
-                    const navItems = compilerService.languageService.getNavigateToItems(searchValue, maxResultCount);
-                    if (!navItems) {
-                        return [];
-                    }
->>>>>>> 4d5d1527
-
-            if (simplifiedResult) {
-                return combineProjectOutput(
-                    projects,
-                    project => {
-                        const navItems = project.languageService.getNavigateToItems(args.searchValue, args.maxResultCount);
-                        if (!navItems) {
-                            return [];
-                        }
-
-                        return navItems.map((navItem) => {
-                            const scriptInfo = project.getScriptInfo(navItem.fileName);
-                            const start = scriptInfo.positionToLineOffset(navItem.textSpan.start);
-                            const end = scriptInfo.positionToLineOffset(ts.textSpanEnd(navItem.textSpan));
-                            const bakedItem: protocol.NavtoItem = {
-                                name: navItem.name,
-                                kind: navItem.kind,
-                                file: navItem.fileName,
-                                start: start,
-                                end: end,
-                            };
-                            if (navItem.kindModifiers && (navItem.kindModifiers !== "")) {
-                                bakedItem.kindModifiers = navItem.kindModifiers;
-                            }
-                            if (navItem.matchKind !== "none") {
-                                bakedItem.matchKind = navItem.matchKind;
-                            }
-                            if (navItem.containerName && (navItem.containerName.length > 0)) {
-                                bakedItem.containerName = navItem.containerName;
-                            }
-                            if (navItem.containerKind && (navItem.containerKind.length > 0)) {
-                                bakedItem.containerKind = navItem.containerKind;
-                            }
-                            return bakedItem;
-                        });
-                    },
-                    /*comparer*/ undefined,
-                    areNavToItemsForTheSameLocation
-                );
-            }
-            else {
-                return combineProjectOutput(
-                    projects,
-                    project => project.languageService.getNavigateToItems(args.searchValue, args.maxResultCount),
-                    /*comparer*/ undefined,
-                    navigateToItemIsEqualTo);
-            }
-
-            function navigateToItemIsEqualTo(a: NavigateToItem, b: NavigateToItem): boolean {
-                if (a === b) {
-                    return true;
-                }
-                if (!a || !b) {
-                    return false;
-                }
-                return a.containerKind === b.containerKind &&
-                    a.containerName === b.containerName &&
-                    a.fileName === b.fileName &&
-                    a.isCaseSensitive === b.isCaseSensitive &&
-                    a.kind === b.kind &&
-                    a.kindModifiers === b.containerName &&
-                    a.matchKind === b.matchKind &&
-                    a.name === b.name &&
-                    a.textSpan.start === b.textSpan.start &&
-                    a.textSpan.length === b.textSpan.length;
-            }
-
-            function areNavToItemsForTheSameLocation(a: protocol.NavtoItem, b: protocol.NavtoItem) {
-                if (a && b) {
-                    return a.file === b.file &&
-                        a.start === b.start &&
-                        a.end === b.end;
-                }
-                return false;
-            }
-        }
-
-<<<<<<< HEAD
-        private getBraceMatching(args: protocol.FileLocationRequestArgs, simplifiedResult: boolean): protocol.TextSpan[] | TextSpan[] {
-            const { file, project } = this.getFileAndProject(args.file);
-=======
-        private getBraceMatching(line: number, offset: number, fileName: string): protocol.TextSpan[] {
-            const file = ts.normalizePath(fileName);
-
-            const project = this.projectService.getProjectForFile(file);
-            if (!project || project.languageServiceDiabled) {
-                throw Errors.NoProject;
-            }
->>>>>>> 4d5d1527
-
-            const scriptInfo = project.getScriptInfo(file);
-            const position = this.getPosition(args, scriptInfo);
-
-            const spans = project.languageService.getBraceMatchingAtPosition(file, position);
-            if (!spans) {
-                return undefined;
-            }
-            if (simplifiedResult) {
-
-                return spans.map(span => ({
-                    start: scriptInfo.positionToLineOffset(span.start),
-                    end: scriptInfo.positionToLineOffset(span.start + span.length)
-                }));
-            }
-            else {
-                return spans;
-            }
-        }
-
-        getDiagnosticsForProject(delay: number, fileName: string) {
-            const { fileNames, languageServiceDisabled } = this.getProjectInfo(fileName, /*needFileNameList*/ true);
-            if (languageServiceDisabled) {
-                return;
-            }
-
-            // No need to analyze lib.d.ts
-            let fileNamesInProject = fileNames.filter((value, index, array) => value.indexOf("lib.d.ts") < 0);
-
-            // Sort the file name list to make the recently touched files come first
-            const highPriorityFiles: string[] = [];
-            const mediumPriorityFiles: string[] = [];
-            const lowPriorityFiles: string[] = [];
-            const veryLowPriorityFiles: string[] = [];
-            const normalizedFileName = ts.normalizePath(fileName);
-            const project = this.projectService.getProjectForFile(normalizedFileName);
-            for (const fileNameInProject of fileNamesInProject) {
-                if (this.getCanonicalFileName(fileNameInProject) == this.getCanonicalFileName(fileName))
-                    highPriorityFiles.push(fileNameInProject);
-                else {
-                    const info = this.projectService.getScriptInfo(fileNameInProject);
-                    if (!info.isOpen) {
-                        if (fileNameInProject.indexOf(".d.ts") > 0)
-                            veryLowPriorityFiles.push(fileNameInProject);
-                        else
-                            lowPriorityFiles.push(fileNameInProject);
-                    }
-                    else
-                        mediumPriorityFiles.push(fileNameInProject);
-                }
-            }
-
-            fileNamesInProject = highPriorityFiles.concat(mediumPriorityFiles).concat(lowPriorityFiles).concat(veryLowPriorityFiles);
-
-            if (fileNamesInProject.length > 0) {
-                const checkList = fileNamesInProject.map<PendingErrorCheck>((fileName: string) => {
-                    const normalizedFileName = ts.normalizePath(fileName);
-                    return { fileName: normalizedFileName, project };
-                });
-                // Project level error analysis runs on background files too, therefore
-                // doesn't require the file to be opened
-                this.updateErrorCheck(checkList, this.changeSeq, (n) => n == this.changeSeq, delay, 200, /*requireOpen*/ false);
-            }
-        }
-
-        getCanonicalFileName(fileName: string) {
-            const name = this.host.useCaseSensitiveFileNames ? fileName : fileName.toLowerCase();
-            return ts.normalizePath(name);
-        }
-
-        exit() {
-        }
-
-        private notRequired() {
-            return { responseRequired: false };
-        }
-
-        private requiredResponse(response: any) {
-            return { response, responseRequired: true };
-        }
-
-        private handlers: Map<(request: protocol.Request) => { response?: any, responseRequired?: boolean }> = {
-            [CommandNames.OpenExternalProject]: (request: protocol.OpenExternalProjectRequest) => {
-                this.projectService.openExternalProject(request.arguments);
-                // TODO: report errors
-                return this.requiredResponse(true);
-            },
-            [CommandNames.OpenExternalProjects]: (request: protocol.OpenExternalProjectsRequest) => {
-                for (const proj of request.arguments.projects) {
-                    this.projectService.openExternalProject(proj);
-                }
-                // TODO: report errors
-                return this.requiredResponse(true);
-            },
-            [CommandNames.CloseExternalProject]: (request: protocol.CloseExternalProjectRequest) => {
-                this.projectService.closeExternalProject(request.arguments.projectFileName);
-                // TODO: report errors
-                return this.requiredResponse(true);
-            },
-            [CommandNames.SynchronizeProjectList]: (request: protocol.SynchronizeProjectListRequest) => {
-                const result = this.projectService.synchronizeProjectList(request.arguments.knownProjects);
-                return this.requiredResponse(result);
-            },
-            [CommandNames.ApplyChangedToOpenFiles]: (request: protocol.ApplyChangedToOpenFilesRequest) => {
-                this.projectService.applyChangesInOpenFiles(request.arguments.openFiles, request.arguments.changedFiles, request.arguments.closedFiles);
-                // TODO: report errors
-                return this.requiredResponse(true);
-            },
-            [CommandNames.Exit]: () => {
-                this.exit();
-                return this.notRequired();
-            },
-            [CommandNames.Definition]: (request: protocol.DefinitionRequest) => {
-                return this.requiredResponse(this.getDefinition(request.arguments, /*simplifiedResult*/ true));
-            },
-            [CommandNames.DefinitionFull]: (request: protocol.DefinitionRequest) => {
-                return this.requiredResponse(this.getDefinition(request.arguments, /*simplifiedResult*/ false));
-            },
-            [CommandNames.TypeDefinition]: (request: protocol.Request) => {
-                const defArgs = <protocol.FileLocationRequestArgs>request.arguments;
-                return this.requiredResponse(this.getTypeDefinition(defArgs.line, defArgs.offset, defArgs.file));
-            },
-            [CommandNames.References]: (request: protocol.FileLocationRequest) => {
-                return this.requiredResponse(this.getReferences(request.arguments, /*simplifiedResult*/ true));
-            },
-            [CommandNames.ReferencesFull]: (request: protocol.FileLocationRequest) => {
-                return this.requiredResponse(this.getReferences(request.arguments, /*simplifiedResult*/ false));
-            },
-            [CommandNames.Rename]: (request: protocol.Request) => {
-                return this.requiredResponse(this.getRenameLocations(request.arguments, /*simplifiedResult*/ true));
-            },
-            [CommandNames.RenameLocationsFull]: (request: protocol.RenameRequest) => {
-                return this.requiredResponse(this.getRenameLocations(request.arguments, /*simplifiedResult*/ false));
-            },
-            [CommandNames.RenameInfoFull]: (request: protocol.FileLocationRequest) => {
-                return this.requiredResponse(this.getRenameInfo(request.arguments));
-            },
-            [CommandNames.Open]: (request: protocol.Request) => {
-                const openArgs = <protocol.OpenRequestArgs>request.arguments;
-                let scriptKind: ScriptKind;
-                switch (openArgs.scriptKindName) {
-                    case "TS":
-                        scriptKind = ScriptKind.TS;
-                        break;
-                    case "JS":
-                        scriptKind = ScriptKind.JS;
-                        break;
-                    case "TSX":
-                        scriptKind = ScriptKind.TSX;
-                        break;
-                    case "JSX":
-                        scriptKind = ScriptKind.JSX;
-                        break;
-                }
-                this.openClientFile(openArgs.file, openArgs.fileContent, scriptKind);
-                return this.notRequired();
-            },
-            [CommandNames.Quickinfo]: (request: protocol.QuickInfoRequest) => {
-                return this.requiredResponse(this.getQuickInfoWorker(request.arguments, /*simplifiedResult*/ true));
-            },
-            [CommandNames.QuickinfoFull]: (request: protocol.QuickInfoRequest) => {
-                return this.requiredResponse(this.getQuickInfoWorker(request.arguments, /*simplifiedResult*/ false));
-            },
-            [CommandNames.OutliningSpans]: (request: protocol.FileRequest) => {
-                return this.requiredResponse(this.getOutliningSpans(request.arguments));
-            },
-            [CommandNames.TodoComments]: (request: protocol.TodoCommentRequest) => {
-                return this.requiredResponse(this.getTodoComments(request.arguments));
-            },
-            [CommandNames.Indentation]: (request: protocol.IndentationRequest) => {
-                return this.requiredResponse(this.getIndentation(request.arguments));
-            },
-            [CommandNames.NameOrDottedNameSpan]: (request: protocol.FileLocationRequest) => {
-                return this.requiredResponse(this.getNameOrDottedNameSpan(request.arguments));
-            },
-            [CommandNames.BreakpointStatement]: (request: protocol.FileLocationRequest) => {
-                return this.requiredResponse(this.getBreakpointStatement(request.arguments));
-            },
-            [CommandNames.BraceCompletion]: (request: protocol.BraceCompletionRequest) => {
-                return this.requiredResponse(this.isValidBraceCompletion(request.arguments));
-            },
-            [CommandNames.DocCommentTemplate]: (request: protocol.FileLocationRequest) => {
-                return this.requiredResponse(this.getDocCommentTemplate(request.arguments));
-            },
-            [CommandNames.Format]: (request: protocol.Request) => {
-                const formatArgs = <protocol.FormatRequestArgs>request.arguments;
-                return this.requiredResponse(this.getFormattingEditsForRange(formatArgs.line, formatArgs.offset, formatArgs.endLine, formatArgs.endOffset, formatArgs.file));
-            },
-            [CommandNames.Formatonkey]: (request: protocol.Request) => {
-                const formatOnKeyArgs = <protocol.FormatOnKeyRequestArgs>request.arguments;
-                return this.requiredResponse(this.getFormattingEditsAfterKeystroke(formatOnKeyArgs.line, formatOnKeyArgs.offset, formatOnKeyArgs.key, formatOnKeyArgs.file));
-            },
-            [CommandNames.FormatFull]: (request: protocol.FormatRequest) => {
-                return this.requiredResponse(this.getFormattingEditsForDocumentFull(request.arguments));
-            },
-            [CommandNames.FormatonkeyFull]: (request: protocol.FormatOnKeyRequest) => {
-                return this.requiredResponse(this.getFormattingEditsAfterKeystrokeFull(request.arguments));
-            },
-            [CommandNames.FormatRangeFull]: (request: protocol.FormatRequest) => {
-                return this.requiredResponse(this.getFormattingEditsForRangeFull(request.arguments));
-            },
-            [CommandNames.Completions]: (request: protocol.CompletionDetailsRequest) => {
-                return this.requiredResponse(this.getCompletions(request.arguments, /*simplifiedResult*/ true));
-            },
-            [CommandNames.CompletionsFull]: (request: protocol.CompletionDetailsRequest) => {
-                return this.requiredResponse(this.getCompletions(request.arguments, /*simplifiedResult*/ false));
-            },
-            [CommandNames.CompletionDetails]: (request: protocol.CompletionDetailsRequest) => {
-                return this.requiredResponse(this.getCompletionEntryDetails(request.arguments));
-            },
-            [CommandNames.SignatureHelp]: (request: protocol.SignatureHelpRequest) => {
-                return this.requiredResponse(this.getSignatureHelpItems(request.arguments, /*simplifiedResult*/ true));
-            },
-            [CommandNames.SignatureHelpFull]: (request: protocol.SignatureHelpRequest) => {
-                return this.requiredResponse(this.getSignatureHelpItems(request.arguments, /*simplifiedResult*/ false));
-            },
-            [CommandNames.SemanticDiagnosticsFull]: (request: protocol.FileRequest) => {
-                return this.requiredResponse(this.getSemanticDiagnostics(request.arguments));
-            },
-            [CommandNames.SyntacticDiagnosticsFull]: (request: protocol.FileRequest) => {
-                return this.requiredResponse(this.getSyntacticDiagnostics(request.arguments));
-            },
-            [CommandNames.CompilerOptionsDiagnosticsFull]: (request: protocol.ProjectRequest) => {
-                return this.requiredResponse(this.getCompilerOptionsDiagnostics(request.arguments));
-            },
-            [CommandNames.EncodedSemanticClassificationsFull]: (request: protocol.FileSpanRequest) => {
-                return this.requiredResponse(this.getEncodedSemanticClassifications(request.arguments));
-            },
-            [CommandNames.Cleanup]: (request: protocol.Request) => {
-                this.cleanup();
-                return this.requiredResponse(true);
-            },
-            [CommandNames.Geterr]: (request: protocol.Request) => {
-                const geterrArgs = <protocol.GeterrRequestArgs>request.arguments;
-                return { response: this.getDiagnostics(geterrArgs.delay, geterrArgs.files), responseRequired: false };
-            },
-            [CommandNames.GeterrForProject]: (request: protocol.Request) => {
-                const { file, delay } = <protocol.GeterrForProjectRequestArgs>request.arguments;
-                return { response: this.getDiagnosticsForProject(delay, file), responseRequired: false };
-            },
-            [CommandNames.Change]: (request: protocol.Request) => {
-                const changeArgs = <protocol.ChangeRequestArgs>request.arguments;
-                this.change(changeArgs.line, changeArgs.offset, changeArgs.endLine, changeArgs.endOffset,
-                    changeArgs.insertString, changeArgs.file);
-                return { responseRequired: false };
-            },
-            [CommandNames.Configure]: (request: protocol.Request) => {
-                const configureArgs = <protocol.ConfigureRequestArguments>request.arguments;
-                this.projectService.setHostConfiguration(configureArgs);
-                this.output(undefined, CommandNames.Configure, request.seq);
-                return { responseRequired: false };
-            },
-            [CommandNames.Reload]: (request: protocol.Request) => {
-                const reloadArgs = <protocol.ReloadRequestArgs>request.arguments;
-                this.reload(reloadArgs.file, reloadArgs.tmpfile, request.seq);
-                return { response: { reloadFinished: true }, responseRequired: true };
-            },
-            [CommandNames.Saveto]: (request: protocol.Request) => {
-                const savetoArgs = <protocol.SavetoRequestArgs>request.arguments;
-                this.saveToTmp(savetoArgs.file, savetoArgs.tmpfile);
-                return { responseRequired: false };
-            },
-            [CommandNames.Close]: (request: protocol.Request) => {
-                const closeArgs = <protocol.FileRequestArgs>request.arguments;
-                this.closeClientFile(closeArgs.file);
-                return { responseRequired: false };
-            },
-            [CommandNames.Navto]: (request: protocol.NavtoRequest) => {
-                return this.requiredResponse(this.getNavigateToItems(request.arguments, /*simplifiedResult*/ true));
-            },
-            [CommandNames.NavtoFull]: (request: protocol.NavtoRequest) => {
-                return this.requiredResponse(this.getNavigateToItems(request.arguments, /*simplifiedResult*/ false));
-            },
-            [CommandNames.Brace]: (request: protocol.FileLocationRequest) => {
-                return this.requiredResponse(this.getBraceMatching(request.arguments, /*simplifiedResult*/ true));
-            },
-            [CommandNames.BraceFull]: (request: protocol.FileLocationRequest) => {
-                return this.requiredResponse(this.getBraceMatching(request.arguments, /*simplifiedResult*/ false));
-            },
-            [CommandNames.NavBar]: (request: protocol.FileRequest) => {
-                return this.requiredResponse(this.getNavigationBarItems(request.arguments.file, /*simplifiedResult*/ true));
-            },
-            [CommandNames.NavBarFull]: (request: protocol.FileRequest) => {
-                return this.requiredResponse(this.getNavigationBarItems(request.arguments.file, /*simplifiedResult*/ false));
-            },
-            [CommandNames.Occurrences]: (request: protocol.Request) => {
-                const { line, offset, file: fileName } = <protocol.FileLocationRequestArgs>request.arguments;
-                return { response: this.getOccurrences(line, offset, fileName), responseRequired: true };
-            },
-            [CommandNames.DocumentHighlights]: (request: protocol.DocumentHighlightsRequest) => {
-                return this.requiredResponse(this.getDocumentHighlights(request.arguments, /*simplifiedResult*/ true));
-            },
-            [CommandNames.DocumentHighlightsFull]: (request: protocol.DocumentHighlightsRequest) => {
-                return this.requiredResponse(this.getDocumentHighlights(request.arguments, /*simplifiedResult*/ false));
-            },
-            [CommandNames.ProjectInfo]: (request: protocol.Request) => {
-                const { file, needFileNameList } = <protocol.ProjectInfoRequestArgs>request.arguments;
-                return { response: this.getProjectInfo(file, needFileNameList), responseRequired: true };
-            },
-            [CommandNames.ReloadProjects]: (request: protocol.ReloadProjectsRequest) => {
-                this.reloadProjects();
-                return { responseRequired: false };
-            }
-        };
-        public addProtocolHandler(command: string, handler: (request: protocol.Request) => { response?: any, responseRequired: boolean }) {
-            if (this.handlers[command]) {
-                throw new Error(`Protocol handler already exists for command "${command}"`);
-            }
-            this.handlers[command] = handler;
-        }
-
-        public executeCommand(request: protocol.Request): { response?: any, responseRequired?: boolean } {
-            const handler = this.handlers[request.command];
-            if (handler) {
-                return handler(request);
-            }
-            else {
-                this.projectService.log("Unrecognized JSON command: " + JSON.stringify(request));
-                this.output(undefined, CommandNames.Unknown, request.seq, "Unrecognized JSON command: " + request.command);
-                return { responseRequired: false };
-            }
-        }
-
-        public onMessage(message: string) {
-            let start: number[];
-            if (this.logger.isVerbose()) {
-                this.logger.info("request: " + message);
-                start = this.hrtime();
-            }
-            let request: protocol.Request;
-            try {
-                request = <protocol.Request>JSON.parse(message);
-                const {response, responseRequired} = this.executeCommand(request);
-
-                if (this.logger.isVerbose()) {
-                    const elapsed = this.hrtime(start);
-                    const seconds = elapsed[0];
-                    const nanoseconds = elapsed[1];
-                    const elapsedMs = ((1e9 * seconds) + nanoseconds) / 1000000.0;
-                    let leader = "Elapsed time (in milliseconds)";
-                    if (!responseRequired) {
-                        leader = "Async elapsed time (in milliseconds)";
-                    }
-                    this.logger.msg(leader + ": " + elapsedMs.toFixed(4).toString(), "Perf");
-                }
-                if (response) {
-                    this.output(response, request.command, request.seq);
-                }
-                else if (responseRequired) {
-                    this.output(undefined, request.command, request.seq, "No content available.");
-                }
-            }
-            catch (err) {
-                if (err instanceof OperationCanceledException) {
-                    // Handle cancellation exceptions
-                    this.output({ canceled: true }, request.command, request.seq);
-                    return;
-                }
-                this.logError(err, message);
-                this.output(
-                    undefined,
-                    request ? request.command : CommandNames.Unknown,
-                    request ? request.seq : 0,
-                    "Error processing request. " + (<StackTraceError>err).message + "\n" + (<StackTraceError>err).stack);
-            }
-        }
-    }
-}
+/// <reference path="..\compiler\commandLineParser.ts" />
+/// <reference path="..\services\services.ts" />
+/// <reference path="protocol.d.ts" />
+/// <reference path="editorServices.ts" />
+
+namespace ts.server {
+    const spaceCache: string[] = [];
+
+    interface StackTraceError extends Error {
+        stack?: string;
+    }
+
+    export function generateSpaces(n: number): string {
+        if (!spaceCache[n]) {
+            let strBuilder = "";
+            for (let i = 0; i < n; i++) {
+                strBuilder += " ";
+            }
+            spaceCache[n] = strBuilder;
+        }
+        return spaceCache[n];
+    }
+
+    export function generateIndentString(n: number, editorOptions: EditorOptions): string {
+        if (editorOptions.ConvertTabsToSpaces) {
+            return generateSpaces(n);
+        }
+        else {
+            let result = "";
+            for (let i = 0; i < Math.floor(n / editorOptions.TabSize); i++) {
+                result += "\t";
+            }
+            for (let i = 0; i < n % editorOptions.TabSize; i++) {
+                result += " ";
+            }
+            return result;
+        }
+    }
+
+    interface FileStart {
+        file: string;
+        start: ILineInfo;
+    }
+
+    function compareNumber(a: number, b: number) {
+        if (a < b) {
+            return -1;
+        }
+        else if (a === b) {
+            return 0;
+        }
+        else return 1;
+    }
+
+    function compareFileStart(a: FileStart, b: FileStart) {
+        if (a.file < b.file) {
+            return -1;
+        }
+        else if (a.file == b.file) {
+            const n = compareNumber(a.start.line, b.start.line);
+            if (n === 0) {
+                return compareNumber(a.start.offset, b.start.offset);
+            }
+            else return n;
+        }
+        else {
+            return 1;
+        }
+    }
+
+    function formatDiag(fileName: string, project: Project, diag: ts.Diagnostic): protocol.Diagnostic {
+        const scriptInfo = project.getScriptInfo(fileName);
+        return {
+            start: scriptInfo.positionToLineOffset(diag.start),
+            end: scriptInfo.positionToLineOffset(diag.start + diag.length),
+            text: ts.flattenDiagnosticMessageText(diag.messageText, "\n")
+        };
+    }
+
+    function formatConfigFileDiag(diag: ts.Diagnostic): protocol.Diagnostic {
+        return {
+            start: undefined,
+            end: undefined,
+            text: ts.flattenDiagnosticMessageText(diag.messageText, "\n")
+        };
+    }
+
+    export interface PendingErrorCheck {
+        fileName: string;
+        project: Project;
+    }
+
+    function allEditsBeforePos(edits: ts.TextChange[], pos: number) {
+        for (let i = 0, len = edits.length; i < len; i++) {
+            if (ts.textSpanEnd(edits[i].span) >= pos) {
+                return false;
+            }
+        }
+        return true;
+    }
+
+    export namespace CommandNames {
+        export const Brace = "brace";
+        export const BraceFull = "brace-full";
+        export const BraceCompletion = "braceCompletion";
+        export const Change = "change";
+        export const Close = "close";
+        export const Completions = "completions";
+        export const CompletionsFull = "completions-full";
+        export const CompletionDetails = "completionEntryDetails";
+        export const Configure = "configure";
+        export const Definition = "definition";
+        export const DefinitionFull = "definition-full";
+        export const Exit = "exit";
+        export const Format = "format";
+        export const Formatonkey = "formatonkey";
+        export const FormatFull = "format-full";
+        export const FormatonkeyFull = "formatonkey-full";
+        export const FormatRangeFull = "formatRange-full";
+        export const Geterr = "geterr";
+        export const GeterrForProject = "geterrForProject";
+        export const SemanticDiagnosticsFull = "semanticDiagnostics-full";
+        export const NavBar = "navbar";
+        export const NavBarFull = "navbar-full";
+        export const Navto = "navto";
+        export const NavtoFull = "navto-full";
+        export const Occurrences = "occurrences";
+        export const DocumentHighlights = "documentHighlights";
+        export const DocumentHighlightsFull = "documentHighlights-full";
+        export const Open = "open";
+        export const Quickinfo = "quickinfo";
+        export const QuickinfoFull = "quickinfo-full";
+        export const References = "references";
+        export const ReferencesFull = "references-full";
+        export const Reload = "reload";
+        export const Rename = "rename";
+        export const RenameInfoFull = "rename-full";
+        export const RenameLocationsFull = "renameLocations-full";
+        export const Saveto = "saveto";
+        export const SignatureHelp = "signatureHelp";
+        export const SignatureHelpFull = "signatureHelp-full";
+        export const TypeDefinition = "typeDefinition";
+        export const ProjectInfo = "projectInfo";
+        export const ReloadProjects = "reloadProjects";
+        export const Unknown = "unknown";
+        export const OpenExternalProject = "openExternalProject";
+        export const OpenExternalProjects = "openExternalProjects";
+        export const CloseExternalProject = "closeExternalProject";
+        export const SynchronizeProjectList = "synchronizeProjectList";
+        export const ApplyChangedToOpenFiles = "applyChangedToOpenFiles";
+        export const EncodedSemanticClassificationsFull = "encodedSemanticClassifications-full";
+        export const Cleanup = "cleanup";
+        export const OutliningSpans = "outliningSpans";
+        export const TodoComments = "todoComments";
+        export const Indentation = "indentation";
+        export const DocCommentTemplate = "docCommentTemplate";
+        export const SyntacticDiagnosticsFull = "syntacticDiagnostics-full";
+        export const CompilerOptionsDiagnosticsFull = "compilerOptionsDiagnostics-full";
+        export const NameOrDottedNameSpan = "nameOrDottedNameSpan";
+        export const BreakpointStatement = "breakpointStatement";
+    }
+
+    namespace Errors {
+        export const NoProject = new Error("No Project.");
+    }
+
+    export interface ServerHost extends ts.System {
+        setTimeout(callback: (...args: any[]) => void, ms: number, ...args: any[]): any;
+        clearTimeout(timeoutId: any): void;
+    }
+
+    export class Session {
+        protected projectService: ProjectService;
+        private errorTimer: any; /*NodeJS.Timer | number*/
+        private immediateId: any;
+        private changeSeq = 0;
+
+        constructor(
+            private host: ServerHost,
+            private cancellationToken: HostCancellationToken,
+            private byteLength: (buf: string, encoding?: string) => number,
+            private hrtime: (start?: number[]) => number[],
+            private logger: Logger) {
+            this.projectService =
+                new ProjectService(host, logger, cancellationToken, (eventName, project, fileName) => {
+                    this.handleEvent(eventName, project, fileName);
+                });
+        }
+
+        private handleEvent(eventName: string, project: Project, fileName: string) {
+            if (eventName == "context") {
+                this.projectService.log("got context event, updating diagnostics for" + fileName, "Info");
+                this.updateErrorCheck([{ fileName, project }], this.changeSeq,
+                    (n) => n === this.changeSeq, 100);
+            }
+        }
+
+        public logError(err: Error, cmd: string) {
+            const typedErr = <StackTraceError>err;
+            let msg = "Exception on executing command " + cmd;
+            if (typedErr.message) {
+                msg += ":\n" + typedErr.message;
+                if (typedErr.stack) {
+                    msg += "\n" + typedErr.stack;
+                }
+            }
+            this.projectService.log(msg);
+        }
+
+        private sendLineToClient(line: string) {
+            this.host.write(line + this.host.newLine);
+        }
+
+        public send(msg: protocol.Message) {
+            const json = JSON.stringify(msg);
+            if (this.logger.isVerbose()) {
+                this.logger.info(msg.type + ": " + json);
+            }
+            this.sendLineToClient("Content-Length: " + (1 + this.byteLength(json, "utf8")) +
+                "\r\n\r\n" + json);
+        }
+
+        public configFileDiagnosticEvent(triggerFile: string, configFile: string, diagnostics: ts.Diagnostic[]) {
+            const bakedDiags = ts.map(diagnostics, formatConfigFileDiag);
+            const ev: protocol.ConfigFileDiagnosticEvent = {
+                seq: 0,
+                type: "event",
+                event: "configFileDiag",
+                body: {
+                    triggerFile,
+                    configFile,
+                    diagnostics: bakedDiags
+                }
+            };
+            this.send(ev);
+        }
+
+        public event(info: any, eventName: string) {
+            const ev: protocol.Event = {
+                seq: 0,
+                type: "event",
+                event: eventName,
+                body: info,
+            };
+            this.send(ev);
+        }
+
+        private response(info: any, cmdName: string, reqSeq = 0, errorMsg?: string) {
+            const res: protocol.Response = {
+                seq: 0,
+                type: "response",
+                command: cmdName,
+                request_seq: reqSeq,
+                success: !errorMsg,
+            };
+            if (!errorMsg) {
+                res.body = info;
+            }
+            else {
+                res.message = errorMsg;
+            }
+            this.send(res);
+        }
+
+        public output(body: any, commandName: string, requestSequence = 0, errorMessage?: string) {
+            this.response(body, commandName, requestSequence, errorMessage);
+        }
+
+        private getLocation(position: number, scriptInfo: ScriptInfo): protocol.Location {
+            const { line, offset } = scriptInfo.positionToLineOffset(position);
+            return { line, offset: offset + 1 };
+        }
+
+        private semanticCheck(file: string, project: Project) {
+            try {
+                const diags = project.languageService.getSemanticDiagnostics(file);
+
+                if (diags) {
+                    const bakedDiags = diags.map((diag) => formatDiag(file, project, diag));
+                    this.event({ file: file, diagnostics: bakedDiags }, "semanticDiag");
+                }
+            }
+            catch (err) {
+                this.logError(err, "semantic check");
+            }
+        }
+
+        private syntacticCheck(file: string, project: Project) {
+            try {
+                const diags = project.languageService.getSyntacticDiagnostics(file);
+                if (diags) {
+                    const bakedDiags = diags.map((diag) => formatDiag(file, project, diag));
+                    this.event({ file: file, diagnostics: bakedDiags }, "syntaxDiag");
+                }
+            }
+            catch (err) {
+                this.logError(err, "syntactic check");
+            }
+        }
+
+        private reloadProjects() {
+            this.projectService.reloadProjects();
+        }
+
+        private updateProjectStructure(seq: number, matchSeq: (seq: number) => boolean, ms = 1500) {
+            this.host.setTimeout(() => {
+                if (matchSeq(seq)) {
+                    this.projectService.updateProjectStructure();
+                }
+            }, ms);
+        }
+
+        private updateErrorCheck(checkList: PendingErrorCheck[], seq: number,
+            matchSeq: (seq: number) => boolean, ms = 1500, followMs = 200, requireOpen = true) {
+            if (followMs > ms) {
+                followMs = ms;
+            }
+            if (this.errorTimer) {
+                clearTimeout(this.errorTimer);
+            }
+            if (this.immediateId) {
+                clearImmediate(this.immediateId);
+                this.immediateId = undefined;
+            }
+            let index = 0;
+            const checkOne = () => {
+                if (matchSeq(seq)) {
+                    const checkSpec = checkList[index];
+                    index++;
+                    if (checkSpec.project.containsFile(checkSpec.fileName, requireOpen)) {
+                        this.syntacticCheck(checkSpec.fileName, checkSpec.project);
+                        this.immediateId = setImmediate(() => {
+                            this.semanticCheck(checkSpec.fileName, checkSpec.project);
+                            this.immediateId = undefined;
+                            if (checkList.length > index) {
+                                this.errorTimer = this.host.setTimeout(checkOne, followMs);
+                            }
+                            else {
+                                this.errorTimer = undefined;
+                            }
+                        });
+                    }
+                }
+            };
+            if ((checkList.length > index) && (matchSeq(seq))) {
+                this.errorTimer = this.host.setTimeout(checkOne, ms);
+            }
+        }
+
+        private cleanProjects(caption: string, projects: Project[]) {
+            if (!projects) {
+                return;
+            }
+            this.projectService.log(`cleaning ${caption}`);
+            for (const p of projects) {
+                p.languageService.cleanupSemanticCache();
+            }
+        }
+
+        private cleanup() {
+            this.cleanProjects("inferred projects", this.projectService.inferredProjects);
+            this.cleanProjects("configured projects", this.projectService.configuredProjects);
+            this.cleanProjects("external projects", this.projectService.externalProjects);
+            if (typeof global !== "undefined" && global.gc) {
+                this.projectService.log(`global.gc()`);
+                global.gc();
+                global.gc();
+                global.gc();
+            }
+        }
+
+        private getEncodedSemanticClassifications(args: protocol.FileSpanRequestArgs) {
+            const file = normalizePath(args.file);
+            const project = this.projectService.getProjectForFile(file);
+            if (!project) {
+                throw Errors.NoProject;
+            }
+            return project.languageService.getEncodedSemanticClassifications(file, args);
+        }
+
+        private getProject(projectFileName: string) {
+            return projectFileName && this.projectService.getProject(projectFileName);
+        }
+
+        private getCompilerOptionsDiagnostics(args: protocol.ProjectRequestArgs) {
+            const project = this.getProject(args.projectFileName);
+            return this.convertDiagnostics(project.languageService.getCompilerOptionsDiagnostics(), /*scriptInfo*/ undefined);
+        }
+
+        private convertDiagnostics(diagnostics: Diagnostic[], scriptInfo: ScriptInfo) {
+            return diagnostics.map(d => <protocol.DiagnosticWithLinePosition>{
+                message: flattenDiagnosticMessageText(d.messageText, this.host.newLine),
+                start: d.start,
+                length: d.length,
+                category: DiagnosticCategory[d.category].toLowerCase(),
+                code: d.code,
+                startLocation: scriptInfo && this.getLocation(d.start, scriptInfo),
+                endLocation: scriptInfo && this.getLocation(d.start + d.length, scriptInfo)
+            });
+        }
+
+        private getDiagnosticsWorker(args: protocol.FileRequestArgs, selector: (project: Project, file: string) => Diagnostic[]) {
+            const file = normalizePath(args.file);
+            const project = this.getProject(args.projectFileName) || this.projectService.getProjectForFile(file);
+            if (!project) {
+                throw Errors.NoProject;
+            }
+            const scriptInfo = project.getScriptInfo(file);
+            const diagnostics = selector(project, file);
+            return this.convertDiagnostics(diagnostics, scriptInfo);
+        }
+
+        private getSyntacticDiagnostics(args: protocol.FileRequestArgs): protocol.DiagnosticWithLinePosition[] {
+            return this.getDiagnosticsWorker(args, (project, file) => project.languageService.getSyntacticDiagnostics(file));
+        }
+
+        private getSemanticDiagnostics(args: protocol.FileRequestArgs): protocol.DiagnosticWithLinePosition[] {
+            return this.getDiagnosticsWorker(args, (project, file) => project.languageService.getSemanticDiagnostics(file));
+        }
+
+        private getDefinition(args: protocol.FileLocationRequestArgs, simplifiedResult: boolean): protocol.FileSpan[] | DefinitionInfo[] {
+            const file = ts.normalizePath(args.file);
+            const project = this.projectService.getProjectForFile(file);
+            if (!project || project.languageServiceDiabled) {
+                throw Errors.NoProject;
+            }
+
+            const scriptInfo = project.getScriptInfo(file);
+            const position = this.getPosition(args, scriptInfo);
+
+            const definitions = project.languageService.getDefinitionAtPosition(file, position);
+            if (!definitions) {
+                return undefined;
+            }
+
+            if (simplifiedResult) {
+                return definitions.map(def => {
+                    const defScriptInfo = project.getScriptInfo(def.fileName);
+                    return {
+                        file: def.fileName,
+                        start: defScriptInfo.positionToLineOffset(def.textSpan.start),
+                        end: defScriptInfo.positionToLineOffset(ts.textSpanEnd(def.textSpan))
+                    };
+                });
+            }
+            else {
+                return definitions;
+            }
+        }
+
+        private getTypeDefinition(line: number, offset: number, fileName: string): protocol.FileSpan[] {
+            const file = ts.normalizePath(fileName);
+            const project = this.projectService.getProjectForFile(file);
+            if (!project || project.languageServiceDiabled) {
+                throw Errors.NoProject;
+            }
+
+            const scriptInfo = project.getScriptInfo(file);
+            const position = scriptInfo.lineOffsetToPosition(line, offset);
+
+            const definitions = project.languageService.getTypeDefinitionAtPosition(file, position);
+            if (!definitions) {
+                return undefined;
+            }
+
+            return definitions.map(def => {
+                const defScriptInfo = project.getScriptInfo(def.fileName);
+                return {
+                    file: def.fileName,
+                    start: defScriptInfo.positionToLineOffset(def.textSpan.start),
+                    end: defScriptInfo.positionToLineOffset(ts.textSpanEnd(def.textSpan))
+                };
+            });
+        }
+
+        private getOccurrences(line: number, offset: number, fileName: string): protocol.OccurrencesResponseItem[] {
+            fileName = ts.normalizePath(fileName);
+            const project = this.projectService.getProjectForFile(fileName);
+
+            if (!project || project.languageServiceDiabled) {
+                throw Errors.NoProject;
+            }
+
+            const scriptInfo = project.getScriptInfo(fileName);
+            const position = scriptInfo.lineOffsetToPosition(line, offset);
+
+            const occurrences = project.languageService.getOccurrencesAtPosition(fileName, position);
+
+            if (!occurrences) {
+                return undefined;
+            }
+
+            return occurrences.map(occurrence => {
+                const { fileName, isWriteAccess, textSpan } = occurrence;
+                const scriptInfo = project.getScriptInfo(fileName);
+                const start = scriptInfo.positionToLineOffset(textSpan.start);
+                const end = scriptInfo.positionToLineOffset(ts.textSpanEnd(textSpan));
+                return {
+                    start,
+                    end,
+                    file: fileName,
+                    isWriteAccess,
+                };
+            });
+        }
+
+        private getDocumentHighlights(args: protocol.DocumentHighlightsRequestArgs, simplifiedResult: boolean): protocol.DocumentHighlightsItem[] | DocumentHighlights[] {
+            const fileName = ts.normalizePath(args.file);
+            const project = this.projectService.getProjectForFile(fileName);
+
+            if (!project || project.languageServiceDiabled) {
+                throw Errors.NoProject;
+            }
+
+            const scriptInfo = project.getScriptInfo(fileName);
+            const position = this.getPosition(args, scriptInfo);
+
+            const documentHighlights = project.languageService.getDocumentHighlights(fileName, position, args.filesToSearch);
+
+            if (!documentHighlights) {
+                return undefined;
+            }
+
+            if (simplifiedResult) {
+                return documentHighlights.map(convertToDocumentHighlightsItem);
+            }
+            else {
+                return documentHighlights;
+            }
+
+            function convertToDocumentHighlightsItem(documentHighlights: ts.DocumentHighlights): ts.server.protocol.DocumentHighlightsItem {
+                const { fileName, highlightSpans } = documentHighlights;
+
+                const scriptInfo = project.getScriptInfo(fileName);
+                return {
+                    file: fileName,
+                    highlightSpans: highlightSpans.map(convertHighlightSpan)
+                };
+
+                function convertHighlightSpan(highlightSpan: ts.HighlightSpan): ts.server.protocol.HighlightSpan {
+                    const { textSpan, kind } = highlightSpan;
+                    const start = scriptInfo.positionToLineOffset(textSpan.start);
+                    const end = scriptInfo.positionToLineOffset(ts.textSpanEnd(textSpan));
+                    return { start, end, kind };
+                }
+            }
+        }
+
+        private getProjectInfo(fileName: string, needFileNameList: boolean): protocol.ProjectInfo {
+            fileName = ts.normalizePath(fileName);
+            const project = this.projectService.getProjectForFile(fileName);
+            if (!project) {
+                throw Errors.NoProject;
+            }
+
+            const projectInfo: protocol.ProjectInfo = {
+                configFileName: project.getProjectFileName()
+            };
+
+            if (needFileNameList) {
+                projectInfo.fileNames = project.getFileNames();
+            }
+            return projectInfo;
+        }
+
+        private getRenameInfo(args: protocol.FileLocationRequestArgs) {
+            const { file, project } = this.getFileAndProject(args.file);
+            const scriptInfo = project.getScriptInfo(file);
+            const position = this.getPosition(args, scriptInfo);
+            return project.languageService.getRenameInfo(file, position);
+        }
+
+        private getProjects(args: protocol.FileRequestArgs) {
+            let projects: Project[];
+            if (args.projectFileName) {
+                const project = this.getProject(args.projectFileName);
+                if (project) {
+                    projects = [project];
+                }
+            }
+            else {
+                const file = normalizePath(args.file);
+                const info = this.projectService.getScriptInfo(file);
+                projects = this.projectService.findReferencingProjects(info);
+            }
+            if (!projects || !projects.length) {
+                throw Errors.NoProject;
+            }
+            return projects;
+        }
+
+        private getRenameLocations(args: protocol.RenameRequestArgs, simplifiedResult: boolean): protocol.RenameResponseBody | RenameLocation[] {
+            const file = ts.normalizePath(args.file);
+            const info = this.projectService.getScriptInfo(file);
+            const position = this.getPosition(args, info);
+            const projects = this.getProjects(args);
+            if (simplifiedResult) {
+
+                const defaultProject = projects[0];
+                // The rename info should be the same for every project
+                const renameInfo = defaultProject.languageService.getRenameInfo(file, position);
+                if (!renameInfo) {
+                    return undefined;
+                }
+
+                if (!renameInfo.canRename) {
+                    return {
+                        info: renameInfo,
+                        locs: []
+                    };
+                }
+
+                const fileSpans = combineProjectOutput(
+                    projects,
+                    (project: Project) => {
+                        const renameLocations = project.languageService.findRenameLocations(file, position, args.findInStrings, args.findInComments);
+                        if (!renameLocations) {
+                            return [];
+                        }
+
+                        return renameLocations.map(location => {
+                            const locationScriptInfo = project.getScriptInfo(location.fileName);
+                            return <protocol.FileSpan>{
+                                file: location.fileName,
+                                start: locationScriptInfo.positionToLineOffset(location.textSpan.start),
+                                end: locationScriptInfo.positionToLineOffset(ts.textSpanEnd(location.textSpan)),
+                            };
+                        });
+                    },
+                    compareRenameLocation,
+                    (a, b) => a.file === b.file && a.start.line === b.start.line && a.start.offset === b.start.offset
+                );
+                const locs = fileSpans.reduce<protocol.SpanGroup[]>((accum, cur) => {
+                    let curFileAccum: protocol.SpanGroup;
+                    if (accum.length > 0) {
+                        curFileAccum = accum[accum.length - 1];
+                        if (curFileAccum.file !== cur.file) {
+                            curFileAccum = undefined;
+                        }
+                    }
+                    if (!curFileAccum) {
+                        curFileAccum = { file: cur.file, locs: [] };
+                        accum.push(curFileAccum);
+                    }
+                    curFileAccum.locs.push({ start: cur.start, end: cur.end });
+                    return accum;
+                }, []);
+
+                return { info: renameInfo, locs };
+            }
+            else {
+                return combineProjectOutput(
+                    projects,
+                    p => p.languageService.findRenameLocations(file, position, args.findInStrings, args.findInComments),
+                    /*comparer*/ undefined,
+                    renameLocationIsEqualTo
+                );
+            }
+
+            function renameLocationIsEqualTo(a: RenameLocation, b: RenameLocation) {
+                if (a === b) {
+                    return true;
+                }
+                if (!a || !b) {
+                    return false;
+                }
+                return a.fileName === b.fileName &&
+                    a.textSpan.start === b.textSpan.start &&
+                    a.textSpan.length === b.textSpan.length;
+            }
+
+            function compareRenameLocation(a: protocol.FileSpan, b: protocol.FileSpan) {
+                if (a.file < b.file) {
+                    return -1;
+                }
+                else if (a.file > b.file) {
+                    return 1;
+                }
+                else {
+                    // reverse sort assuming no overlap
+                    if (a.start.line < b.start.line) {
+                        return 1;
+                    }
+                    else if (a.start.line > b.start.line) {
+                        return -1;
+                    }
+                    else {
+                        return b.start.offset - a.start.offset;
+                    }
+                }
+            }
+        }
+
+        private getReferences(args: protocol.FileLocationRequestArgs, simplifiedResult: boolean): protocol.ReferencesResponseBody | ReferencedSymbol[] {
+            const file = ts.normalizePath(args.file);
+            const projects = this.getProjects(args);
+
+            const defaultProject = projects[0];
+            const scriptInfo = defaultProject.getScriptInfo(file);
+            const position = this.getPosition(args, scriptInfo);
+            if (simplifiedResult) {
+                const nameInfo = defaultProject.languageService.getQuickInfoAtPosition(file, position);
+                if (!nameInfo) {
+                    return undefined;
+                }
+
+                const displayString = ts.displayPartsToString(nameInfo.displayParts);
+                const nameSpan = nameInfo.textSpan;
+                const nameColStart = scriptInfo.positionToLineOffset(nameSpan.start).offset;
+                const nameText = scriptInfo.snap().getText(nameSpan.start, ts.textSpanEnd(nameSpan));
+                const refs = combineProjectOutput<protocol.ReferencesResponseItem>(
+                    projects,
+                    (project: Project) => {
+                        const references = project.languageService.getReferencesAtPosition(file, position);
+                        if (!references) {
+                            return [];
+                        }
+
+                        return references.map(ref => {
+                            const refScriptInfo = project.getScriptInfo(ref.fileName);
+                            const start = refScriptInfo.positionToLineOffset(ref.textSpan.start);
+                            const refLineSpan = refScriptInfo.lineToTextSpan(start.line - 1);
+                            const lineText = refScriptInfo.snap().getText(refLineSpan.start, ts.textSpanEnd(refLineSpan)).replace(/\r|\n/g, "");
+                            return {
+                                file: ref.fileName,
+                                start: start,
+                                lineText: lineText,
+                                end: refScriptInfo.positionToLineOffset(ts.textSpanEnd(ref.textSpan)),
+                                isWriteAccess: ref.isWriteAccess,
+                                isDefinition: ref.isDefinition
+                            };
+                        });
+                    },
+                    compareFileStart,
+                    areReferencesResponseItemsForTheSameLocation
+                );
+
+                return {
+                    refs,
+                    symbolName: nameText,
+                    symbolStartOffset: nameColStart,
+                    symbolDisplayString: displayString
+                };
+            }
+            else {
+                return combineProjectOutput(
+                    projects,
+                    project => project.languageService.findReferences(file, position),
+                    undefined,
+                    // TODO: fixme
+                    undefined
+                );
+            }
+
+            function areReferencesResponseItemsForTheSameLocation(a: protocol.ReferencesResponseItem, b: protocol.ReferencesResponseItem) {
+                if (a && b) {
+                    return a.file === b.file &&
+                        a.start === b.start &&
+                        a.end === b.end;
+                }
+                return false;
+            }
+        }
+
+        /**
+         * @param fileName is the name of the file to be opened
+         * @param fileContent is a version of the file content that is known to be more up to date than the one on disk
+         */
+        private openClientFile(fileName: string, fileContent?: string, scriptKind?: ScriptKind) {
+            const file = ts.normalizePath(fileName);
+            const { configFileName, configFileErrors } = this.projectService.openClientFile(file, fileContent, scriptKind);
+            if (configFileErrors) {
+                this.configFileDiagnosticEvent(fileName, configFileName, configFileErrors);
+            }
+        }
+
+        private getPosition(args: protocol.FileLocationRequestArgs, scriptInfo: ScriptInfo): number {
+            return args.position !== undefined ? args.position : scriptInfo.lineOffsetToPosition(args.line, args.offset);
+        }
+
+        private getFileAndProject(fileName: string) {
+            const file = ts.normalizePath(fileName);
+            const project = this.projectService.getProjectForFile(file);
+            if (!project || project.languageServiceDiabled) {
+                throw Errors.NoProject;
+            }
+            return { file, project };
+        }
+
+        private getOutliningSpans(args: protocol.FileRequestArgs) {
+            const { file, project } = this.getFileAndProject(args.file);
+            return project.languageService.getOutliningSpans(file);
+        }
+
+        private getTodoComments(args: protocol.TodoCommentRequestArgs) {
+            const { file, project } = this.getFileAndProject(args.file);
+            return project.languageService.getTodoComments(file, args.descriptors);
+        }
+
+        private getDocCommentTemplate(args: protocol.FileLocationRequestArgs) {
+            const { file, project } = this.getFileAndProject(args.file);
+            const scriptInfo = project.getScriptInfo(file);
+            const position = this.getPosition(args, scriptInfo);
+            return project.languageService.getDocCommentTemplateAtPosition(file, position);
+        }
+
+        private getIndentation(args: protocol.IndentationRequestArgs) {
+            const { file, project } = this.getFileAndProject(args.file);
+            const position = this.getPosition(args, project.getScriptInfo(file));
+            const indentation = project.languageService.getIndentationAtPosition(file, position, args.options);
+            return { position, indentation };
+        }
+
+        private getBreakpointStatement(args: protocol.FileLocationRequestArgs) {
+            const { file, project } = this.getFileAndProject(args.file);
+            const position = this.getPosition(args, project.getScriptInfo(file));
+            return project.languageService.getBreakpointStatementAtPosition(file, position);
+        }
+
+        private getNameOrDottedNameSpan(args: protocol.FileLocationRequestArgs) {
+            const { file, project } = this.getFileAndProject(args.file);
+            const position = this.getPosition(args, project.getScriptInfo(file));
+            return project.languageService.getNameOrDottedNameSpan(file, position, position);
+        }
+
+        private isValidBraceCompletion(args: protocol.BraceCompletionRequestArgs) {
+            const { file, project } = this.getFileAndProject(args.file);
+            const position = this.getPosition(args, project.getScriptInfo(file));
+            return project.languageService.isValidBraceCompletionAtPostion(file, position, args.openingBrace.charCodeAt(0));
+        }
+
+        private getQuickInfoWorker(args: protocol.FileLocationRequestArgs, simplifiedResult: boolean): protocol.QuickInfoResponseBody | QuickInfo {
+            const file = ts.normalizePath(args.file);
+            const project = this.projectService.getProjectForFile(file);
+            if (!project) {
+                throw Errors.NoProject;
+            }
+
+            const scriptInfo = project.getScriptInfo(file);
+            const quickInfo = project.languageService.getQuickInfoAtPosition(file, this.getPosition(args, scriptInfo));
+            if (!quickInfo) {
+                return undefined;
+            }
+
+            if (simplifiedResult) {
+                const displayString = ts.displayPartsToString(quickInfo.displayParts);
+                const docString = ts.displayPartsToString(quickInfo.documentation);
+                return {
+                    kind: quickInfo.kind,
+                    kindModifiers: quickInfo.kindModifiers,
+                    start: scriptInfo.positionToLineOffset(quickInfo.textSpan.start),
+                    end: scriptInfo.positionToLineOffset(ts.textSpanEnd(quickInfo.textSpan)),
+                    displayString: displayString,
+                    documentation: docString,
+                };
+            }
+            else {
+                return quickInfo;
+            }
+        }
+
+        private getFormattingEditsForRange(line: number, offset: number, endLine: number, endOffset: number, fileName: string): protocol.CodeEdit[] {
+            const file = ts.normalizePath(fileName);
+            const project = this.projectService.getProjectForFile(file);
+            if (!project || project.languageServiceDiabled) {
+                throw Errors.NoProject;
+            }
+
+            const scriptInfo = project.getScriptInfo(file);
+            const startPosition = scriptInfo.lineOffsetToPosition(line, offset);
+            const endPosition = scriptInfo.lineOffsetToPosition(endLine, endOffset);
+
+            // TODO: avoid duplicate code (with formatonkey)
+            const edits = project.languageService.getFormattingEditsForRange(file, startPosition, endPosition,
+                this.projectService.getFormatCodeOptions(file));
+            if (!edits) {
+                return undefined;
+            }
+
+            return edits.map((edit) => {
+                return {
+                    start: scriptInfo.positionToLineOffset(edit.span.start),
+                    end: scriptInfo.positionToLineOffset(ts.textSpanEnd(edit.span)),
+                    newText: edit.newText ? edit.newText : ""
+                };
+            });
+        }
+
+        private getFormattingEditsForRangeFull(args: protocol.FormatRequestArgs) {
+            const file = ts.normalizePath(args.file);
+            const project = this.projectService.getProjectForFile(file);
+            if (!project) {
+                throw Errors.NoProject;
+            }
+
+            return project.languageService.getFormattingEditsForRange(file, args.position, args.endPosition, args.options);
+        }
+
+        private getFormattingEditsForDocumentFull(args: protocol.FormatRequestArgs) {
+            const file = ts.normalizePath(args.file);
+            const project = this.projectService.getProjectForFile(file);
+            if (!project) {
+                throw Errors.NoProject;
+            }
+
+            return project.languageService.getFormattingEditsForDocument(file, args.options);
+        }
+
+        private getFormattingEditsAfterKeystrokeFull(args: protocol.FormatOnKeyRequestArgs) {
+            const file = ts.normalizePath(args.file);
+            const project = this.projectService.getProjectForFile(file);
+            if (!project) {
+                throw Errors.NoProject;
+            }
+            return project.languageService.getFormattingEditsAfterKeystroke(file, args.position, args.key, args.options);
+        }
+
+        private getFormattingEditsAfterKeystroke(line: number, offset: number, key: string, fileName: string): protocol.CodeEdit[] {
+            const file = ts.normalizePath(fileName);
+
+            const project = this.projectService.getProjectForFile(file);
+            if (!project || project.languageServiceDiabled) {
+                throw Errors.NoProject;
+            }
+
+            const scriptInfo = project.getScriptInfo(file);
+            const position = scriptInfo.lineOffsetToPosition(line, offset);
+            const formatOptions = this.projectService.getFormatCodeOptions(file);
+            const edits = project.languageService.getFormattingEditsAfterKeystroke(file, position, key,
+                formatOptions);
+            // Check whether we should auto-indent. This will be when
+            // the position is on a line containing only whitespace.
+            // This should leave the edits returned from
+            // getFormattingEditsAfterKeystroke either empty or pertaining
+            // only to the previous line.  If all this is true, then
+            // add edits necessary to properly indent the current line.
+            if ((key == "\n") && ((!edits) || (edits.length === 0) || allEditsBeforePos(edits, position))) {
+                const lineInfo = scriptInfo.getLineInfo(line);
+                if (lineInfo && (lineInfo.leaf) && (lineInfo.leaf.text)) {
+                    const lineText = lineInfo.leaf.text;
+                    if (lineText.search("\\S") < 0) {
+                        // TODO: get these options from host
+                        const editorOptions: ts.EditorOptions = {
+                            IndentSize: formatOptions.indentSize,
+                            TabSize: formatOptions.tabSize,
+                            NewLineCharacter: formatOptions.newLineCharacter,
+                            ConvertTabsToSpaces: formatOptions.convertTabsToSpaces,
+                            IndentStyle: ts.IndentStyle.Smart,
+                        };
+                        const preferredIndent = project.languageService.getIndentationAtPosition(file, position, editorOptions);
+                        let hasIndent = 0;
+                        let i: number, len: number;
+                        for (i = 0, len = lineText.length; i < len; i++) {
+                            if (lineText.charAt(i) == " ") {
+                                hasIndent++;
+                            }
+                            else if (lineText.charAt(i) == "\t") {
+                                hasIndent += editorOptions.TabSize;
+                            }
+                            else {
+                                break;
+                            }
+                        }
+                        // i points to the first non whitespace character
+                        if (preferredIndent !== hasIndent) {
+                            const firstNoWhiteSpacePosition = lineInfo.offset + i;
+                            edits.push({
+                                span: ts.createTextSpanFromBounds(lineInfo.offset, firstNoWhiteSpacePosition),
+                                newText: generateIndentString(preferredIndent, editorOptions)
+                            });
+                        }
+                    }
+                }
+            }
+
+            if (!edits) {
+                return undefined;
+            }
+
+            return edits.map((edit) => {
+                return {
+                    start: scriptInfo.positionToLineOffset(edit.span.start),
+                    end: scriptInfo.positionToLineOffset(ts.textSpanEnd(edit.span)),
+                    newText: edit.newText ? edit.newText : ""
+                };
+            });
+        }
+
+        private getCompletions(args: protocol.CompletionsRequestArgs, simplifiedResult: boolean): protocol.CompletionEntry[] | CompletionInfo {
+            const prefix = args.prefix || "";
+            const file = ts.normalizePath(args.file);
+            const project = this.projectService.getProjectForFile(file);
+            if (!project || project.languageServiceDiabled) {
+                throw Errors.NoProject;
+            }
+
+            const scriptInfo = project.getScriptInfo(file);
+            const position = this.getPosition(args, scriptInfo);
+
+            const completions = project.languageService.getCompletionsAtPosition(file, position);
+            if (!completions) {
+                return undefined;
+            }
+            if (simplifiedResult) {
+                return completions.entries.reduce((result: protocol.CompletionEntry[], entry: ts.CompletionEntry) => {
+                    if (completions.isMemberCompletion || (entry.name.toLowerCase().indexOf(prefix.toLowerCase()) === 0)) {
+                        result.push(entry);
+                    }
+                    return result;
+                }, []).sort((a, b) => a.name.localeCompare(b.name));
+            }
+            else {
+                return completions;
+            }
+        }
+
+        private getCompletionEntryDetails(args: protocol.CompletionDetailsRequestArgs): protocol.CompletionEntryDetails[] {
+            const file = ts.normalizePath(args.file);
+            const project = this.projectService.getProjectForFile(file);
+            if (!project || project.languageServiceDiabled) {
+                throw Errors.NoProject;
+            }
+
+            const scriptInfo = project.getScriptInfo(file);
+            const position = this.getPosition(args, scriptInfo);
+
+            return args.entryNames.reduce((accum: protocol.CompletionEntryDetails[], entryName: string) => {
+                const details = project.languageService.getCompletionEntryDetails(file, position, entryName);
+                if (details) {
+                    accum.push(details);
+                }
+                return accum;
+            }, []);
+        }
+
+        private getSignatureHelpItems(args: protocol.SignatureHelpRequestArgs, simplifiedResult: boolean): protocol.SignatureHelpItems | SignatureHelpItems {
+            const file = ts.normalizePath(args.file);
+            const project = this.projectService.getProjectForFile(file);
+            if (!project || project.languageServiceDiabled) {
+                throw Errors.NoProject;
+            }
+
+            const scriptInfo = project.getScriptInfo(file);
+            const position = this.getPosition(args, scriptInfo);
+            const helpItems = project.languageService.getSignatureHelpItems(file, position);
+            if (!helpItems) {
+                return undefined;
+            }
+
+            if (simplifiedResult) {
+                const span = helpItems.applicableSpan;
+                return {
+                    items: helpItems.items,
+                    applicableSpan: {
+                        start: scriptInfo.positionToLineOffset(span.start),
+                        end: scriptInfo.positionToLineOffset(span.start + span.length)
+                    },
+                    selectedItemIndex: helpItems.selectedItemIndex,
+                    argumentIndex: helpItems.argumentIndex,
+                    argumentCount: helpItems.argumentCount,
+                };
+            }
+            else {
+                return helpItems;
+            }
+        }
+
+        private getDiagnostics(delay: number, fileNames: string[]) {
+            const checkList = fileNames.reduce((accum: PendingErrorCheck[], fileName: string) => {
+                fileName = ts.normalizePath(fileName);
+                const project = this.projectService.getProjectForFile(fileName);
+                if (project && !project.languageServiceDiabled) {
+                    accum.push({ fileName, project });
+                }
+                return accum;
+            }, []);
+
+            if (checkList.length > 0) {
+                this.updateErrorCheck(checkList, this.changeSeq, (n) => n === this.changeSeq, delay);
+            }
+        }
+
+        private change(line: number, offset: number, endLine: number, endOffset: number, insertString: string, fileName: string) {
+            const file = ts.normalizePath(fileName);
+            const project = this.projectService.getProjectForFile(file);
+            if (project) {
+                const scriptInfo = project.getScriptInfo(file);
+                const start = scriptInfo.lineOffsetToPosition(line, offset);
+                const end = scriptInfo.lineOffsetToPosition(endLine, endOffset);
+                if (start >= 0) {
+                    scriptInfo.editContent(start, end, insertString);
+                    this.changeSeq++;
+                }
+                this.updateProjectStructure(this.changeSeq, (n) => n === this.changeSeq);
+            }
+        }
+
+        private reload(fileName: string, tempFileName: string, reqSeq = 0) {
+            const file = ts.normalizePath(fileName);
+            const tmpfile = ts.normalizePath(tempFileName);
+            const project = this.projectService.getProjectForFile(file);
+            if (project && !project.languageServiceDiabled) {
+                this.changeSeq++;
+                // make sure no changes happen before this one is finished
+                project.reloadScript(file, tmpfile, () => {
+                    this.output(undefined, CommandNames.Reload, reqSeq);
+                });
+            }
+        }
+
+        private saveToTmp(fileName: string, tempFileName: string) {
+            const file = ts.normalizePath(fileName);
+            const tmpfile = ts.normalizePath(tempFileName);
+
+            const project = this.projectService.getProjectForFile(file);
+            if (project) {
+                project.saveTo(file, tmpfile);
+            }
+        }
+
+        private closeClientFile(fileName: string) {
+            if (!fileName) {
+                return;
+            }
+            const file = ts.normalizePath(fileName);
+            this.projectService.closeClientFile(file);
+        }
+
+        private decorateNavigationBarItem(project: Project, fileName: string, items: ts.NavigationBarItem[], lineIndex: LineIndex): protocol.NavigationBarItem[] {
+            if (!items) {
+                return undefined;
+            }
+
+            const scriptInfo = project.getScriptInfo(fileName);
+
+            return items.map(item => ({
+                text: item.text,
+                kind: item.kind,
+                kindModifiers: item.kindModifiers,
+                spans: item.spans.map(span => ({
+                    start: scriptInfo.positionToLineOffset(span.start),
+                    end: scriptInfo.positionToLineOffset(ts.textSpanEnd(span))
+                })),
+                childItems: this.decorateNavigationBarItem(project, fileName, item.childItems, lineIndex),
+                indent: item.indent
+            }));
+        }
+
+        private getNavigationBarItems(fileName: string, simplifiedResult: boolean): protocol.NavigationBarItem[] | NavigationBarItem[] {
+            const { file, project } = this.getFileAndProject(fileName);
+
+            const items = project.languageService.getNavigationBarItems(file);
+            if (!items) {
+                return undefined;
+            }
+
+            return simplifiedResult
+                ? this.decorateNavigationBarItem(project, fileName, items)
+                : items;
+        }
+
+        private getNavigateToItems(args: protocol.NavtoRequestArgs, simplifiedResult: boolean): protocol.NavtoItem[] | NavigateToItem[] {
+            const projects = this.getProjects(args);
+
+            if (simplifiedResult) {
+                return combineProjectOutput(
+                    projects,
+                    project => {
+                        const navItems = project.languageService.getNavigateToItems(args.searchValue, args.maxResultCount);
+                        if (!navItems) {
+                            return [];
+                        }
+
+                        return navItems.map((navItem) => {
+                            const scriptInfo = project.getScriptInfo(navItem.fileName);
+                            const start = scriptInfo.positionToLineOffset(navItem.textSpan.start);
+                            const end = scriptInfo.positionToLineOffset(ts.textSpanEnd(navItem.textSpan));
+                            const bakedItem: protocol.NavtoItem = {
+                                name: navItem.name,
+                                kind: navItem.kind,
+                                file: navItem.fileName,
+                                start: start,
+                                end: end,
+                            };
+                            if (navItem.kindModifiers && (navItem.kindModifiers !== "")) {
+                                bakedItem.kindModifiers = navItem.kindModifiers;
+                            }
+                            if (navItem.matchKind !== "none") {
+                                bakedItem.matchKind = navItem.matchKind;
+                            }
+                            if (navItem.containerName && (navItem.containerName.length > 0)) {
+                                bakedItem.containerName = navItem.containerName;
+                            }
+                            if (navItem.containerKind && (navItem.containerKind.length > 0)) {
+                                bakedItem.containerKind = navItem.containerKind;
+                            }
+                            return bakedItem;
+                        });
+                    },
+                    /*comparer*/ undefined,
+                    areNavToItemsForTheSameLocation
+                );
+            }
+            else {
+                return combineProjectOutput(
+                    projects,
+                    project => project.languageService.getNavigateToItems(args.searchValue, args.maxResultCount),
+                    /*comparer*/ undefined,
+                    navigateToItemIsEqualTo);
+            }
+
+            function navigateToItemIsEqualTo(a: NavigateToItem, b: NavigateToItem): boolean {
+                if (a === b) {
+                    return true;
+                }
+                if (!a || !b) {
+                    return false;
+                }
+                return a.containerKind === b.containerKind &&
+                    a.containerName === b.containerName &&
+                    a.fileName === b.fileName &&
+                    a.isCaseSensitive === b.isCaseSensitive &&
+                    a.kind === b.kind &&
+                    a.kindModifiers === b.containerName &&
+                    a.matchKind === b.matchKind &&
+                    a.name === b.name &&
+                    a.textSpan.start === b.textSpan.start &&
+                    a.textSpan.length === b.textSpan.length;
+            }
+
+            function areNavToItemsForTheSameLocation(a: protocol.NavtoItem, b: protocol.NavtoItem) {
+                if (a && b) {
+                    return a.file === b.file &&
+                        a.start === b.start &&
+                        a.end === b.end;
+                }
+                return false;
+            }
+        }
+
+        private getBraceMatching(args: protocol.FileLocationRequestArgs, simplifiedResult: boolean): protocol.TextSpan[] | TextSpan[] {
+            const { file, project } = this.getFileAndProject(args.file);
+
+            const scriptInfo = project.getScriptInfo(file);
+            const position = this.getPosition(args, scriptInfo);
+
+            const spans = project.languageService.getBraceMatchingAtPosition(file, position);
+            if (!spans) {
+                return undefined;
+            }
+            if (simplifiedResult) {
+
+                return spans.map(span => ({
+                    start: scriptInfo.positionToLineOffset(span.start),
+                    end: scriptInfo.positionToLineOffset(span.start + span.length)
+                }));
+            }
+            else {
+                return spans;
+            }
+        }
+
+        getDiagnosticsForProject(delay: number, fileName: string) {
+            const { fileNames, languageServiceDisabled } = this.getProjectInfo(fileName, /*needFileNameList*/ true);
+            if (languageServiceDisabled) {
+                return;
+            }
+
+            // No need to analyze lib.d.ts
+            let fileNamesInProject = fileNames.filter((value, index, array) => value.indexOf("lib.d.ts") < 0);
+
+            // Sort the file name list to make the recently touched files come first
+            const highPriorityFiles: string[] = [];
+            const mediumPriorityFiles: string[] = [];
+            const lowPriorityFiles: string[] = [];
+            const veryLowPriorityFiles: string[] = [];
+            const normalizedFileName = ts.normalizePath(fileName);
+            const project = this.projectService.getProjectForFile(normalizedFileName);
+            for (const fileNameInProject of fileNamesInProject) {
+                if (this.getCanonicalFileName(fileNameInProject) == this.getCanonicalFileName(fileName))
+                    highPriorityFiles.push(fileNameInProject);
+                else {
+                    const info = this.projectService.getScriptInfo(fileNameInProject);
+                    if (!info.isOpen) {
+                        if (fileNameInProject.indexOf(".d.ts") > 0)
+                            veryLowPriorityFiles.push(fileNameInProject);
+                        else
+                            lowPriorityFiles.push(fileNameInProject);
+                    }
+                    else
+                        mediumPriorityFiles.push(fileNameInProject);
+                }
+            }
+
+            fileNamesInProject = highPriorityFiles.concat(mediumPriorityFiles).concat(lowPriorityFiles).concat(veryLowPriorityFiles);
+
+            if (fileNamesInProject.length > 0) {
+                const checkList = fileNamesInProject.map<PendingErrorCheck>((fileName: string) => {
+                    const normalizedFileName = ts.normalizePath(fileName);
+                    return { fileName: normalizedFileName, project };
+                });
+                // Project level error analysis runs on background files too, therefore
+                // doesn't require the file to be opened
+                this.updateErrorCheck(checkList, this.changeSeq, (n) => n == this.changeSeq, delay, 200, /*requireOpen*/ false);
+            }
+        }
+
+        getCanonicalFileName(fileName: string) {
+            const name = this.host.useCaseSensitiveFileNames ? fileName : fileName.toLowerCase();
+            return ts.normalizePath(name);
+        }
+
+        exit() {
+        }
+
+        private notRequired() {
+            return { responseRequired: false };
+        }
+
+        private requiredResponse(response: any) {
+            return { response, responseRequired: true };
+        }
+
+        private handlers: Map<(request: protocol.Request) => { response?: any, responseRequired?: boolean }> = {
+            [CommandNames.OpenExternalProject]: (request: protocol.OpenExternalProjectRequest) => {
+                this.projectService.openExternalProject(request.arguments);
+                // TODO: report errors
+                return this.requiredResponse(true);
+            },
+            [CommandNames.OpenExternalProjects]: (request: protocol.OpenExternalProjectsRequest) => {
+                for (const proj of request.arguments.projects) {
+                    this.projectService.openExternalProject(proj);
+                }
+                // TODO: report errors
+                return this.requiredResponse(true);
+            },
+            [CommandNames.CloseExternalProject]: (request: protocol.CloseExternalProjectRequest) => {
+                this.projectService.closeExternalProject(request.arguments.projectFileName);
+                // TODO: report errors
+                return this.requiredResponse(true);
+            },
+            [CommandNames.SynchronizeProjectList]: (request: protocol.SynchronizeProjectListRequest) => {
+                const result = this.projectService.synchronizeProjectList(request.arguments.knownProjects);
+                return this.requiredResponse(result);
+            },
+            [CommandNames.ApplyChangedToOpenFiles]: (request: protocol.ApplyChangedToOpenFilesRequest) => {
+                this.projectService.applyChangesInOpenFiles(request.arguments.openFiles, request.arguments.changedFiles, request.arguments.closedFiles);
+                // TODO: report errors
+                return this.requiredResponse(true);
+            },
+            [CommandNames.Exit]: () => {
+                this.exit();
+                return this.notRequired();
+            },
+            [CommandNames.Definition]: (request: protocol.DefinitionRequest) => {
+                return this.requiredResponse(this.getDefinition(request.arguments, /*simplifiedResult*/ true));
+            },
+            [CommandNames.DefinitionFull]: (request: protocol.DefinitionRequest) => {
+                return this.requiredResponse(this.getDefinition(request.arguments, /*simplifiedResult*/ false));
+            },
+            [CommandNames.TypeDefinition]: (request: protocol.Request) => {
+                const defArgs = <protocol.FileLocationRequestArgs>request.arguments;
+                return this.requiredResponse(this.getTypeDefinition(defArgs.line, defArgs.offset, defArgs.file));
+            },
+            [CommandNames.References]: (request: protocol.FileLocationRequest) => {
+                return this.requiredResponse(this.getReferences(request.arguments, /*simplifiedResult*/ true));
+            },
+            [CommandNames.ReferencesFull]: (request: protocol.FileLocationRequest) => {
+                return this.requiredResponse(this.getReferences(request.arguments, /*simplifiedResult*/ false));
+            },
+            [CommandNames.Rename]: (request: protocol.Request) => {
+                return this.requiredResponse(this.getRenameLocations(request.arguments, /*simplifiedResult*/ true));
+            },
+            [CommandNames.RenameLocationsFull]: (request: protocol.RenameRequest) => {
+                return this.requiredResponse(this.getRenameLocations(request.arguments, /*simplifiedResult*/ false));
+            },
+            [CommandNames.RenameInfoFull]: (request: protocol.FileLocationRequest) => {
+                return this.requiredResponse(this.getRenameInfo(request.arguments));
+            },
+            [CommandNames.Open]: (request: protocol.Request) => {
+                const openArgs = <protocol.OpenRequestArgs>request.arguments;
+                let scriptKind: ScriptKind;
+                switch (openArgs.scriptKindName) {
+                    case "TS":
+                        scriptKind = ScriptKind.TS;
+                        break;
+                    case "JS":
+                        scriptKind = ScriptKind.JS;
+                        break;
+                    case "TSX":
+                        scriptKind = ScriptKind.TSX;
+                        break;
+                    case "JSX":
+                        scriptKind = ScriptKind.JSX;
+                        break;
+                }
+                this.openClientFile(openArgs.file, openArgs.fileContent, scriptKind);
+                return this.notRequired();
+            },
+            [CommandNames.Quickinfo]: (request: protocol.QuickInfoRequest) => {
+                return this.requiredResponse(this.getQuickInfoWorker(request.arguments, /*simplifiedResult*/ true));
+            },
+            [CommandNames.QuickinfoFull]: (request: protocol.QuickInfoRequest) => {
+                return this.requiredResponse(this.getQuickInfoWorker(request.arguments, /*simplifiedResult*/ false));
+            },
+            [CommandNames.OutliningSpans]: (request: protocol.FileRequest) => {
+                return this.requiredResponse(this.getOutliningSpans(request.arguments));
+            },
+            [CommandNames.TodoComments]: (request: protocol.TodoCommentRequest) => {
+                return this.requiredResponse(this.getTodoComments(request.arguments));
+            },
+            [CommandNames.Indentation]: (request: protocol.IndentationRequest) => {
+                return this.requiredResponse(this.getIndentation(request.arguments));
+            },
+            [CommandNames.NameOrDottedNameSpan]: (request: protocol.FileLocationRequest) => {
+                return this.requiredResponse(this.getNameOrDottedNameSpan(request.arguments));
+            },
+            [CommandNames.BreakpointStatement]: (request: protocol.FileLocationRequest) => {
+                return this.requiredResponse(this.getBreakpointStatement(request.arguments));
+            },
+            [CommandNames.BraceCompletion]: (request: protocol.BraceCompletionRequest) => {
+                return this.requiredResponse(this.isValidBraceCompletion(request.arguments));
+            },
+            [CommandNames.DocCommentTemplate]: (request: protocol.FileLocationRequest) => {
+                return this.requiredResponse(this.getDocCommentTemplate(request.arguments));
+            },
+            [CommandNames.Format]: (request: protocol.Request) => {
+                const formatArgs = <protocol.FormatRequestArgs>request.arguments;
+                return this.requiredResponse(this.getFormattingEditsForRange(formatArgs.line, formatArgs.offset, formatArgs.endLine, formatArgs.endOffset, formatArgs.file));
+            },
+            [CommandNames.Formatonkey]: (request: protocol.Request) => {
+                const formatOnKeyArgs = <protocol.FormatOnKeyRequestArgs>request.arguments;
+                return this.requiredResponse(this.getFormattingEditsAfterKeystroke(formatOnKeyArgs.line, formatOnKeyArgs.offset, formatOnKeyArgs.key, formatOnKeyArgs.file));
+            },
+            [CommandNames.FormatFull]: (request: protocol.FormatRequest) => {
+                return this.requiredResponse(this.getFormattingEditsForDocumentFull(request.arguments));
+            },
+            [CommandNames.FormatonkeyFull]: (request: protocol.FormatOnKeyRequest) => {
+                return this.requiredResponse(this.getFormattingEditsAfterKeystrokeFull(request.arguments));
+            },
+            [CommandNames.FormatRangeFull]: (request: protocol.FormatRequest) => {
+                return this.requiredResponse(this.getFormattingEditsForRangeFull(request.arguments));
+            },
+            [CommandNames.Completions]: (request: protocol.CompletionDetailsRequest) => {
+                return this.requiredResponse(this.getCompletions(request.arguments, /*simplifiedResult*/ true));
+            },
+            [CommandNames.CompletionsFull]: (request: protocol.CompletionDetailsRequest) => {
+                return this.requiredResponse(this.getCompletions(request.arguments, /*simplifiedResult*/ false));
+            },
+            [CommandNames.CompletionDetails]: (request: protocol.CompletionDetailsRequest) => {
+                return this.requiredResponse(this.getCompletionEntryDetails(request.arguments));
+            },
+            [CommandNames.SignatureHelp]: (request: protocol.SignatureHelpRequest) => {
+                return this.requiredResponse(this.getSignatureHelpItems(request.arguments, /*simplifiedResult*/ true));
+            },
+            [CommandNames.SignatureHelpFull]: (request: protocol.SignatureHelpRequest) => {
+                return this.requiredResponse(this.getSignatureHelpItems(request.arguments, /*simplifiedResult*/ false));
+            },
+            [CommandNames.SemanticDiagnosticsFull]: (request: protocol.FileRequest) => {
+                return this.requiredResponse(this.getSemanticDiagnostics(request.arguments));
+            },
+            [CommandNames.SyntacticDiagnosticsFull]: (request: protocol.FileRequest) => {
+                return this.requiredResponse(this.getSyntacticDiagnostics(request.arguments));
+            },
+            [CommandNames.CompilerOptionsDiagnosticsFull]: (request: protocol.ProjectRequest) => {
+                return this.requiredResponse(this.getCompilerOptionsDiagnostics(request.arguments));
+            },
+            [CommandNames.EncodedSemanticClassificationsFull]: (request: protocol.FileSpanRequest) => {
+                return this.requiredResponse(this.getEncodedSemanticClassifications(request.arguments));
+            },
+            [CommandNames.Cleanup]: (request: protocol.Request) => {
+                this.cleanup();
+                return this.requiredResponse(true);
+            },
+            [CommandNames.Geterr]: (request: protocol.Request) => {
+                const geterrArgs = <protocol.GeterrRequestArgs>request.arguments;
+                return { response: this.getDiagnostics(geterrArgs.delay, geterrArgs.files), responseRequired: false };
+            },
+            [CommandNames.GeterrForProject]: (request: protocol.Request) => {
+                const { file, delay } = <protocol.GeterrForProjectRequestArgs>request.arguments;
+                return { response: this.getDiagnosticsForProject(delay, file), responseRequired: false };
+            },
+            [CommandNames.Change]: (request: protocol.Request) => {
+                const changeArgs = <protocol.ChangeRequestArgs>request.arguments;
+                this.change(changeArgs.line, changeArgs.offset, changeArgs.endLine, changeArgs.endOffset,
+                    changeArgs.insertString, changeArgs.file);
+                return { responseRequired: false };
+            },
+            [CommandNames.Configure]: (request: protocol.Request) => {
+                const configureArgs = <protocol.ConfigureRequestArguments>request.arguments;
+                this.projectService.setHostConfiguration(configureArgs);
+                this.output(undefined, CommandNames.Configure, request.seq);
+                return { responseRequired: false };
+            },
+            [CommandNames.Reload]: (request: protocol.Request) => {
+                const reloadArgs = <protocol.ReloadRequestArgs>request.arguments;
+                this.reload(reloadArgs.file, reloadArgs.tmpfile, request.seq);
+                return { response: { reloadFinished: true }, responseRequired: true };
+            },
+            [CommandNames.Saveto]: (request: protocol.Request) => {
+                const savetoArgs = <protocol.SavetoRequestArgs>request.arguments;
+                this.saveToTmp(savetoArgs.file, savetoArgs.tmpfile);
+                return { responseRequired: false };
+            },
+            [CommandNames.Close]: (request: protocol.Request) => {
+                const closeArgs = <protocol.FileRequestArgs>request.arguments;
+                this.closeClientFile(closeArgs.file);
+                return { responseRequired: false };
+            },
+            [CommandNames.Navto]: (request: protocol.NavtoRequest) => {
+                return this.requiredResponse(this.getNavigateToItems(request.arguments, /*simplifiedResult*/ true));
+            },
+            [CommandNames.NavtoFull]: (request: protocol.NavtoRequest) => {
+                return this.requiredResponse(this.getNavigateToItems(request.arguments, /*simplifiedResult*/ false));
+            },
+            [CommandNames.Brace]: (request: protocol.FileLocationRequest) => {
+                return this.requiredResponse(this.getBraceMatching(request.arguments, /*simplifiedResult*/ true));
+            },
+            [CommandNames.BraceFull]: (request: protocol.FileLocationRequest) => {
+                return this.requiredResponse(this.getBraceMatching(request.arguments, /*simplifiedResult*/ false));
+            },
+            [CommandNames.NavBar]: (request: protocol.FileRequest) => {
+                return this.requiredResponse(this.getNavigationBarItems(request.arguments.file, /*simplifiedResult*/ true));
+            },
+            [CommandNames.NavBarFull]: (request: protocol.FileRequest) => {
+                return this.requiredResponse(this.getNavigationBarItems(request.arguments.file, /*simplifiedResult*/ false));
+            },
+            [CommandNames.Occurrences]: (request: protocol.Request) => {
+                const { line, offset, file: fileName } = <protocol.FileLocationRequestArgs>request.arguments;
+                return { response: this.getOccurrences(line, offset, fileName), responseRequired: true };
+            },
+            [CommandNames.DocumentHighlights]: (request: protocol.DocumentHighlightsRequest) => {
+                return this.requiredResponse(this.getDocumentHighlights(request.arguments, /*simplifiedResult*/ true));
+            },
+            [CommandNames.DocumentHighlightsFull]: (request: protocol.DocumentHighlightsRequest) => {
+                return this.requiredResponse(this.getDocumentHighlights(request.arguments, /*simplifiedResult*/ false));
+            },
+            [CommandNames.ProjectInfo]: (request: protocol.Request) => {
+                const { file, needFileNameList } = <protocol.ProjectInfoRequestArgs>request.arguments;
+                return { response: this.getProjectInfo(file, needFileNameList), responseRequired: true };
+            },
+            [CommandNames.ReloadProjects]: (request: protocol.ReloadProjectsRequest) => {
+                this.reloadProjects();
+                return { responseRequired: false };
+            }
+        };
+        public addProtocolHandler(command: string, handler: (request: protocol.Request) => { response?: any, responseRequired: boolean }) {
+            if (this.handlers[command]) {
+                throw new Error(`Protocol handler already exists for command "${command}"`);
+            }
+            this.handlers[command] = handler;
+        }
+
+        public executeCommand(request: protocol.Request): { response?: any, responseRequired?: boolean } {
+            const handler = this.handlers[request.command];
+            if (handler) {
+                return handler(request);
+            }
+            else {
+                this.projectService.log("Unrecognized JSON command: " + JSON.stringify(request));
+                this.output(undefined, CommandNames.Unknown, request.seq, "Unrecognized JSON command: " + request.command);
+                return { responseRequired: false };
+            }
+        }
+
+        public onMessage(message: string) {
+            let start: number[];
+            if (this.logger.isVerbose()) {
+                this.logger.info("request: " + message);
+                start = this.hrtime();
+            }
+            let request: protocol.Request;
+            try {
+                request = <protocol.Request>JSON.parse(message);
+                const {response, responseRequired} = this.executeCommand(request);
+
+                if (this.logger.isVerbose()) {
+                    const elapsed = this.hrtime(start);
+                    const seconds = elapsed[0];
+                    const nanoseconds = elapsed[1];
+                    const elapsedMs = ((1e9 * seconds) + nanoseconds) / 1000000.0;
+                    let leader = "Elapsed time (in milliseconds)";
+                    if (!responseRequired) {
+                        leader = "Async elapsed time (in milliseconds)";
+                    }
+                    this.logger.msg(leader + ": " + elapsedMs.toFixed(4).toString(), "Perf");
+                }
+                if (response) {
+                    this.output(response, request.command, request.seq);
+                }
+                else if (responseRequired) {
+                    this.output(undefined, request.command, request.seq, "No content available.");
+                }
+            }
+            catch (err) {
+                if (err instanceof OperationCanceledException) {
+                    // Handle cancellation exceptions
+                    this.output({ canceled: true }, request.command, request.seq);
+                    return;
+                }
+                this.logError(err, message);
+                this.output(
+                    undefined,
+                    request ? request.command : CommandNames.Unknown,
+                    request ? request.seq : 0,
+                    "Error processing request. " + (<StackTraceError>err).message + "\n" + (<StackTraceError>err).stack);
+            }
+        }
+    }
+}