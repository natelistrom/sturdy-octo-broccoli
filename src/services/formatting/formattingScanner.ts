--- conflicted
+++ resolved
@@ -1,271 +1,243 @@
-/// <reference path="formatting.ts"/>
-/// <reference path="..\..\compiler\scanner.ts"/>
-
-module ts.formatting {
-    let scanner = createScanner(ScriptTarget.Latest, /*skipTrivia*/ false);
-
-    export interface FormattingScanner {
-        advance(): void;
-        isOnToken(): boolean;
-        readTokenInfo(n: Node): TokenInfo;
-        lastTrailingTriviaWasNewLine(): boolean;
-        close(): void;
-    }
-
-    const enum ScanAction{
-        Scan,
-        RescanGreaterThanToken,
-        RescanSlashToken,
-        RescanTemplateToken
-    }
-
-    export function getFormattingScanner(sourceFile: SourceFile, startPos: number, endPos: number): FormattingScanner {
-
-        scanner.setText(sourceFile.text);
-        scanner.setTextPos(startPos);
-
-<<<<<<< HEAD
-        var wasNewLine: boolean = true;
-        var leadingTrivia: SpanWithKind[];
-        var trailingTrivia: SpanWithKind[];
-=======
-        let wasNewLine: boolean = true;
-        let leadingTrivia: TextRangeWithKind[];
-        let trailingTrivia: TextRangeWithKind[];
->>>>>>> beb7fc4f
-        
-        let savedPos: number;
-        let lastScanAction: ScanAction;
-        let lastTokenInfo: TokenInfo;
-
-        return {
-            advance: advance,
-            readTokenInfo: readTokenInfo,
-            isOnToken: isOnToken,
-            lastTrailingTriviaWasNewLine: () => wasNewLine,
-            close: () => {
-                lastTokenInfo = undefined;
-                scanner.setText(undefined);
-            }
-        }
-
-        function advance(): void {
-            lastTokenInfo = undefined;
-            let isStarted = scanner.getStartPos() !== startPos;
-
-            if (isStarted) {
-                if (trailingTrivia) {
-                    Debug.assert(trailingTrivia.length !== 0);
-                    wasNewLine = trailingTrivia[trailingTrivia.length - 1].kind === SyntaxKind.NewLineTrivia;
-                }
-                else {
-                    wasNewLine = false;
-                }
-            }
-
-            leadingTrivia = undefined;
-            trailingTrivia = undefined;
-
-            if (!isStarted) {
-                scanner.scan();
-            }
-
-            let t: SyntaxKind;
-            let pos = scanner.getStartPos();
-            
-            // Read leading trivia and token
-            while (pos < endPos) {
-                let t = scanner.getToken();
-                if (!isTrivia(t)) {
-                    break;
-                }
-
-                // consume leading trivia
-                scanner.scan();
-<<<<<<< HEAD
-                var item = {
-                    start: pos,
-                    length: scanner.getStartPos() - pos,
-=======
-                let item = {
-                    pos: pos,
-                    end: scanner.getStartPos(),
->>>>>>> beb7fc4f
-                    kind: t
-                }
-
-                pos = scanner.getStartPos();
-
-                if (!leadingTrivia) {
-                    leadingTrivia = [];
-                }
-                leadingTrivia.push(item);
-            }
-
-            savedPos = scanner.getStartPos();
-        }
-
-        function shouldRescanGreaterThanToken(node: Node): boolean {
-            if (node) {
-                switch (node.kind) {
-                    case SyntaxKind.GreaterThanEqualsToken:
-                    case SyntaxKind.GreaterThanGreaterThanEqualsToken:
-                    case SyntaxKind.GreaterThanGreaterThanGreaterThanEqualsToken:
-                    case SyntaxKind.GreaterThanGreaterThanGreaterThanToken:
-                    case SyntaxKind.GreaterThanGreaterThanToken:
-                        return true;
-                }
-            }
-
-            return false;
-        }
-
-        function shouldRescanSlashToken(container: Node): boolean {
-            return container.kind === SyntaxKind.RegularExpressionLiteral;
-        }
-
-        function shouldRescanTemplateToken(container: Node): boolean {
-            return container.kind === SyntaxKind.TemplateMiddle || 
-                container.kind === SyntaxKind.TemplateTail;
-        }
-
-        function startsWithSlashToken(t: SyntaxKind): boolean {
-            return t === SyntaxKind.SlashToken || t === SyntaxKind.SlashEqualsToken;
-        }
-
-        function readTokenInfo(n: Node): TokenInfo {
-            if (!isOnToken()) {
-                // scanner is not on the token (either advance was not called yet or scanner is already past the end position)
-                return {
-                    leadingTrivia: leadingTrivia,
-                    trailingTrivia: undefined,
-                    token: undefined
-                };
-            }
-
-            // normally scanner returns the smallest available token
-            // check the kind of context node to determine if scanner should have more greedy behavior and consume more text.
-            let expectedScanAction = 
-                shouldRescanGreaterThanToken(n)
-                ? ScanAction.RescanGreaterThanToken
-                : shouldRescanSlashToken(n) 
-                    ? ScanAction.RescanSlashToken 
-                    : shouldRescanTemplateToken(n)
-                        ? ScanAction.RescanTemplateToken
-                        : ScanAction.Scan
-
-            if (lastTokenInfo && expectedScanAction === lastScanAction) {
-                // readTokenInfo was called before with the same expected scan action.
-                // No need to re-scan text, return existing 'lastTokenInfo'
-                // it is ok to call fixTokenKind here since it does not affect
-                // what portion of text is consumed. In opposize rescanning can change it,
-                // i.e. for '>=' when originally scanner eats just one character
-                // and rescanning forces it to consume more.
-                return fixTokenKind(lastTokenInfo, n);
-            }
-
-            if (scanner.getStartPos() !== savedPos) {
-                Debug.assert(lastTokenInfo !== undefined);
-                // readTokenInfo was called before but scan action differs - rescan text
-                scanner.setTextPos(savedPos);
-                scanner.scan();
-            }
-
-            let currentToken = scanner.getToken();
-
-            if (expectedScanAction === ScanAction.RescanGreaterThanToken && currentToken === SyntaxKind.GreaterThanToken) {
-                currentToken = scanner.reScanGreaterToken();
-                Debug.assert(n.kind === currentToken);
-                lastScanAction = ScanAction.RescanGreaterThanToken;
-            }
-            else if (expectedScanAction === ScanAction.RescanSlashToken && startsWithSlashToken(currentToken)) {
-                currentToken = scanner.reScanSlashToken();
-                Debug.assert(n.kind === currentToken);
-                lastScanAction = ScanAction.RescanSlashToken;
-            }
-            else if (expectedScanAction === ScanAction.RescanTemplateToken && currentToken === SyntaxKind.CloseBraceToken) {
-                currentToken = scanner.reScanTemplateToken();
-                lastScanAction = ScanAction.RescanTemplateToken;
-            }
-            else {
-                lastScanAction = ScanAction.Scan;
-            }
-
-<<<<<<< HEAD
-            var token: SpanWithKind = {
-                start: scanner.getStartPos(),
-                length: scanner.getTextPos() - scanner.getStartPos(),
-=======
-            let token: TextRangeWithKind = {
-                pos: scanner.getStartPos(),
-                end: scanner.getTextPos(),
->>>>>>> beb7fc4f
-                kind: currentToken
-            }
-
-            // consume trailing trivia
-            if (trailingTrivia) {
-                trailingTrivia = undefined;
-            }
-            while(scanner.getStartPos() < endPos) {
-                currentToken = scanner.scan();
-                if (!isTrivia(currentToken)) {
-                    break;
-                }
-<<<<<<< HEAD
-                var trivia = {
-                    start: scanner.getStartPos(),
-                    length: scanner.getTextPos() - scanner.getStartPos(),
-=======
-                let trivia = {
-                    pos: scanner.getStartPos(),
-                    end: scanner.getTextPos(),
->>>>>>> beb7fc4f
-                    kind: currentToken
-                };
-
-                if (!trailingTrivia) {
-                    trailingTrivia = [];
-                }
-
-                trailingTrivia.push(trivia);
-
-                if (currentToken === SyntaxKind.NewLineTrivia) {
-                    // move past new line
-                    scanner.scan();
-                    break;
-                }
-            }
-
-            lastTokenInfo = {
-                leadingTrivia: leadingTrivia,
-                trailingTrivia: trailingTrivia,
-                token: token
-            }
-
-            return fixTokenKind(lastTokenInfo, n);
-        }
-
-        function isOnToken(): boolean {
-<<<<<<< HEAD
-            var current = (lastTokenInfo && lastTokenInfo.token.kind) ||  scanner.getToken();
-            var startPos = (lastTokenInfo && lastTokenInfo.token.start) || scanner.getStartPos();
-=======
-            let current = (lastTokenInfo && lastTokenInfo.token.kind) ||  scanner.getToken();
-            let startPos = (lastTokenInfo && lastTokenInfo.token.pos) || scanner.getStartPos();
->>>>>>> beb7fc4f
-            return startPos < endPos && current !== SyntaxKind.EndOfFileToken && !isTrivia(current);
-        }
-
-        // when containing node in the tree is token 
-        // but its kind differs from the kind that was returned by the scanner,
-        // then kind needs to be fixed. This might happen in cases 
-        // when parser interprets token differently, i.e keyword treated as identifier
-        function fixTokenKind(tokenInfo: TokenInfo, container: Node): TokenInfo {
-            if (isToken(container) && tokenInfo.token.kind !== container.kind) {
-                tokenInfo.token.kind = container.kind;
-            }
-            return tokenInfo;
-        }
-    }
+/// <reference path="formatting.ts"/>
+/// <reference path="..\..\compiler\scanner.ts"/>
+
+module ts.formatting {
+    let scanner = createScanner(ScriptTarget.Latest, /*skipTrivia*/ false);
+
+    export interface FormattingScanner {
+        advance(): void;
+        isOnToken(): boolean;
+        readTokenInfo(n: Node): TokenInfo;
+        lastTrailingTriviaWasNewLine(): boolean;
+        close(): void;
+    }
+
+    const enum ScanAction{
+        Scan,
+        RescanGreaterThanToken,
+        RescanSlashToken,
+        RescanTemplateToken
+    }
+
+    export function getFormattingScanner(sourceFile: SourceFile, startPos: number, endPos: number): FormattingScanner {
+
+        scanner.setText(sourceFile.text);
+        scanner.setTextPos(startPos);
+
+        let wasNewLine: boolean = true;
+        let leadingTrivia: SpanWithKind[];
+        let trailingTrivia: SpanWithKind[];
+        
+        let savedPos: number;
+        let lastScanAction: ScanAction;
+        let lastTokenInfo: TokenInfo;
+
+        return {
+            advance: advance,
+            readTokenInfo: readTokenInfo,
+            isOnToken: isOnToken,
+            lastTrailingTriviaWasNewLine: () => wasNewLine,
+            close: () => {
+                lastTokenInfo = undefined;
+                scanner.setText(undefined);
+            }
+        }
+
+        function advance(): void {
+            lastTokenInfo = undefined;
+            let isStarted = scanner.getStartPos() !== startPos;
+
+            if (isStarted) {
+                if (trailingTrivia) {
+                    Debug.assert(trailingTrivia.length !== 0);
+                    wasNewLine = trailingTrivia[trailingTrivia.length - 1].kind === SyntaxKind.NewLineTrivia;
+                }
+                else {
+                    wasNewLine = false;
+                }
+            }
+
+            leadingTrivia = undefined;
+            trailingTrivia = undefined;
+
+            if (!isStarted) {
+                scanner.scan();
+            }
+
+            let t: SyntaxKind;
+            let pos = scanner.getStartPos();
+            
+            // Read leading trivia and token
+            while (pos < endPos) {
+                let t = scanner.getToken();
+                if (!isTrivia(t)) {
+                    break;
+                }
+
+                // consume leading trivia
+                scanner.scan();
+                let item = {
+                    start: pos,
+                    length: scanner.getStartPos() - pos,
+                    kind: t
+                }
+
+                pos = scanner.getStartPos();
+
+                if (!leadingTrivia) {
+                    leadingTrivia = [];
+                }
+                leadingTrivia.push(item);
+            }
+
+            savedPos = scanner.getStartPos();
+        }
+
+        function shouldRescanGreaterThanToken(node: Node): boolean {
+            if (node) {
+                switch (node.kind) {
+                    case SyntaxKind.GreaterThanEqualsToken:
+                    case SyntaxKind.GreaterThanGreaterThanEqualsToken:
+                    case SyntaxKind.GreaterThanGreaterThanGreaterThanEqualsToken:
+                    case SyntaxKind.GreaterThanGreaterThanGreaterThanToken:
+                    case SyntaxKind.GreaterThanGreaterThanToken:
+                        return true;
+                }
+            }
+
+            return false;
+        }
+
+        function shouldRescanSlashToken(container: Node): boolean {
+            return container.kind === SyntaxKind.RegularExpressionLiteral;
+        }
+
+        function shouldRescanTemplateToken(container: Node): boolean {
+            return container.kind === SyntaxKind.TemplateMiddle || 
+                container.kind === SyntaxKind.TemplateTail;
+        }
+
+        function startsWithSlashToken(t: SyntaxKind): boolean {
+            return t === SyntaxKind.SlashToken || t === SyntaxKind.SlashEqualsToken;
+        }
+
+        function readTokenInfo(n: Node): TokenInfo {
+            if (!isOnToken()) {
+                // scanner is not on the token (either advance was not called yet or scanner is already past the end position)
+                return {
+                    leadingTrivia: leadingTrivia,
+                    trailingTrivia: undefined,
+                    token: undefined
+                };
+            }
+
+            // normally scanner returns the smallest available token
+            // check the kind of context node to determine if scanner should have more greedy behavior and consume more text.
+            let expectedScanAction = 
+                shouldRescanGreaterThanToken(n)
+                ? ScanAction.RescanGreaterThanToken
+                : shouldRescanSlashToken(n) 
+                    ? ScanAction.RescanSlashToken 
+                    : shouldRescanTemplateToken(n)
+                        ? ScanAction.RescanTemplateToken
+                        : ScanAction.Scan
+
+            if (lastTokenInfo && expectedScanAction === lastScanAction) {
+                // readTokenInfo was called before with the same expected scan action.
+                // No need to re-scan text, return existing 'lastTokenInfo'
+                // it is ok to call fixTokenKind here since it does not affect
+                // what portion of text is consumed. In opposize rescanning can change it,
+                // i.e. for '>=' when originally scanner eats just one character
+                // and rescanning forces it to consume more.
+                return fixTokenKind(lastTokenInfo, n);
+            }
+
+            if (scanner.getStartPos() !== savedPos) {
+                Debug.assert(lastTokenInfo !== undefined);
+                // readTokenInfo was called before but scan action differs - rescan text
+                scanner.setTextPos(savedPos);
+                scanner.scan();
+            }
+
+            let currentToken = scanner.getToken();
+
+            if (expectedScanAction === ScanAction.RescanGreaterThanToken && currentToken === SyntaxKind.GreaterThanToken) {
+                currentToken = scanner.reScanGreaterToken();
+                Debug.assert(n.kind === currentToken);
+                lastScanAction = ScanAction.RescanGreaterThanToken;
+            }
+            else if (expectedScanAction === ScanAction.RescanSlashToken && startsWithSlashToken(currentToken)) {
+                currentToken = scanner.reScanSlashToken();
+                Debug.assert(n.kind === currentToken);
+                lastScanAction = ScanAction.RescanSlashToken;
+            }
+            else if (expectedScanAction === ScanAction.RescanTemplateToken && currentToken === SyntaxKind.CloseBraceToken) {
+                currentToken = scanner.reScanTemplateToken();
+                lastScanAction = ScanAction.RescanTemplateToken;
+            }
+            else {
+                lastScanAction = ScanAction.Scan;
+            }
+
+            let token: SpanWithKind = {
+                start: scanner.getStartPos(),
+                length: scanner.getTextPos() - scanner.getStartPos(),
+                kind: currentToken
+            }
+
+            // consume trailing trivia
+            if (trailingTrivia) {
+                trailingTrivia = undefined;
+            }
+            while(scanner.getStartPos() < endPos) {
+                currentToken = scanner.scan();
+                if (!isTrivia(currentToken)) {
+                    break;
+                }
+
+                let trivia = {
+                    start: scanner.getStartPos(),
+                    length: scanner.getTextPos() - scanner.getStartPos(),
+                    kind: currentToken
+                };
+
+                if (!trailingTrivia) {
+                    trailingTrivia = [];
+                }
+
+                trailingTrivia.push(trivia);
+
+                if (currentToken === SyntaxKind.NewLineTrivia) {
+                    // move past new line
+                    scanner.scan();
+                    break;
+                }
+            }
+
+            lastTokenInfo = {
+                leadingTrivia: leadingTrivia,
+                trailingTrivia: trailingTrivia,
+                token: token
+            }
+
+            return fixTokenKind(lastTokenInfo, n);
+        }
+
+        function isOnToken(): boolean {
+            let current = (lastTokenInfo && lastTokenInfo.token.kind) ||  scanner.getToken();
+            let startPos = (lastTokenInfo && lastTokenInfo.token.start) || scanner.getStartPos();
+            return startPos < endPos && current !== SyntaxKind.EndOfFileToken && !isTrivia(current);
+        }
+
+        // when containing node in the tree is token 
+        // but its kind differs from the kind that was returned by the scanner,
+        // then kind needs to be fixed. This might happen in cases 
+        // when parser interprets token differently, i.e keyword treated as identifier
+        function fixTokenKind(tokenInfo: TokenInfo, container: Node): TokenInfo {
+            if (isToken(container) && tokenInfo.token.kind !== container.kind) {
+                tokenInfo.token.kind = container.kind;
+            }
+            return tokenInfo;
+        }
+    }
 }