///<reference path='references.ts' />

module TypeScript {
    export class SyntaxWalker implements ISyntaxVisitor {
        public visitToken(token: ISyntaxToken): void {
        }

        private visitOptionalToken(token: ISyntaxToken): void {
            if (token === undefined) {
                return;
            }

            this.visitToken(token);
        }

        private visitOptionalNode(node: ISyntaxNode): void {
            if (node === undefined) {
                return;
            }

            node.accept(this);
        }

        public visitList(list: ISyntaxNodeOrToken[]): void {
            for (var i = 0, n = list.length; i < n; i++) {
                list[i].accept(this);
            }
        }

        public visitSeparatedList(list: ISyntaxNodeOrToken[]): void {
<<<<<<< HEAD
            for (var i = 0, n = list.separatedListLength; i < n; i++) {
                if (i % 2 === 0) {
                    visitNodeOrToken(this, list[i >> 1]);
=======
            for (var i = 0, n = separatedListChildCount(list); i < n; i++) {
                if (i % 2 === 0) {
                    list[i >> 1].accept(this);
>>>>>>> 756cc7b1
                }
                else {
                    this.visitToken(list.separators[i >> 1]);
                }
            }
        }

        public visitSourceUnit(node: SourceUnitSyntax): void {
            this.visitList(node.moduleElements);
            this.visitToken(node.endOfFileToken);
        }

        public visitQualifiedName(node: QualifiedNameSyntax): void {
            node.left.accept(this);
            this.visitToken(node.dotToken);
            this.visitToken(node.right);
        }

        public visitObjectType(node: ObjectTypeSyntax): void {
            this.visitToken(node.openBraceToken);
            this.visitSeparatedList(node.typeMembers);
            this.visitToken(node.closeBraceToken);
        }

        public visitFunctionType(node: FunctionTypeSyntax): void {
            this.visitOptionalNode(node.typeParameterList);
            node.parameterList.accept(this);
            this.visitToken(node.equalsGreaterThanToken);
            node.type.accept(this);
        }

        public visitArrayType(node: ArrayTypeSyntax): void {
            node.type.accept(this);
            this.visitToken(node.openBracketToken);
            this.visitToken(node.closeBracketToken);
        }

        public visitConstructorType(node: ConstructorTypeSyntax): void {
            this.visitToken(node.newKeyword);
            this.visitOptionalNode(node.typeParameterList);
            node.parameterList.accept(this);
            this.visitToken(node.equalsGreaterThanToken);
            node.type.accept(this);
        }

        public visitGenericType(node: GenericTypeSyntax): void {
            node.name.accept(this);
            node.typeArgumentList.accept(this);
        }

        public visitTypeQuery(node: TypeQuerySyntax): void {
            this.visitToken(node.typeOfKeyword);
            node.name.accept(this);
        }

        public visitTupleType(node: TupleTypeSyntax): void {
            this.visitToken(node.openBracketToken);
            this.visitSeparatedList(node.types);
            this.visitToken(node.closeBracketToken);
        }

        public visitUnionType(node: UnionTypeSyntax): void {
            node.left.accept(this);
            this.visitToken(node.barToken);
            node.right.accept(this);
        }

        public visitParenthesizedType(node: ParenthesizedTypeSyntax): void {
            this.visitToken(node.openParenToken);
            node.type.accept(this);
            this.visitToken(node.closeParenToken);
        }

        public visitInterfaceDeclaration(node: InterfaceDeclarationSyntax): void {
            this.visitList(node.modifiers);
            this.visitToken(node.interfaceKeyword);
            this.visitToken(node.identifier);
            this.visitOptionalNode(node.typeParameterList);
            this.visitList(node.heritageClauses);
            node.body.accept(this);
        }

        public visitFunctionDeclaration(node: FunctionDeclarationSyntax): void {
            this.visitList(node.modifiers);
            this.visitToken(node.functionKeyword);
            this.visitToken(node.identifier);
            node.callSignature.accept(this);
            this.visitOptionalNode(node.block);
            this.visitOptionalToken(node.semicolonToken);
        }

        public visitModuleDeclaration(node: ModuleDeclarationSyntax): void {
            this.visitList(node.modifiers);
            this.visitToken(node.moduleKeyword);
            visitNodeOrToken(this, node.name);
            this.visitOptionalToken(node.stringLiteral);
            this.visitToken(node.openBraceToken);
            this.visitList(node.moduleElements);
            this.visitToken(node.closeBraceToken);
        }

        public visitClassDeclaration(node: ClassDeclarationSyntax): void {
            this.visitList(node.modifiers);
            this.visitToken(node.classKeyword);
            this.visitToken(node.identifier);
            this.visitOptionalNode(node.typeParameterList);
            this.visitList(node.heritageClauses);
            this.visitToken(node.openBraceToken);
            this.visitList(node.classElements);
            this.visitToken(node.closeBraceToken);
        }

        public visitEnumDeclaration(node: EnumDeclarationSyntax): void {
            this.visitList(node.modifiers);
            this.visitToken(node.enumKeyword);
            this.visitToken(node.identifier);
            this.visitToken(node.openBraceToken);
            this.visitSeparatedList(node.enumElements);
            this.visitToken(node.closeBraceToken);
        }

        public visitImportDeclaration(node: ImportDeclarationSyntax): void {
            this.visitList(node.modifiers);
            this.visitToken(node.importKeyword);
            this.visitToken(node.identifier);
            this.visitToken(node.equalsToken);
            node.moduleReference.accept(this);
            this.visitOptionalToken(node.semicolonToken);
        }

        public visitExportAssignment(node: ExportAssignmentSyntax): void {
            this.visitToken(node.exportKeyword);
            this.visitToken(node.equalsToken);
            this.visitToken(node.identifier);
            this.visitOptionalToken(node.semicolonToken);
        }

        public visitMemberFunctionDeclaration(node: MemberFunctionDeclarationSyntax): void {
            this.visitList(node.modifiers);
            this.visitToken(node.propertyName);
            node.callSignature.accept(this);
            this.visitOptionalNode(node.block);
            this.visitOptionalToken(node.semicolonToken);
        }

        public visitMemberVariableDeclaration(node: MemberVariableDeclarationSyntax): void {
            this.visitList(node.modifiers);
            node.variableDeclarator.accept(this);
            this.visitOptionalToken(node.semicolonToken);
        }

        public visitConstructorDeclaration(node: ConstructorDeclarationSyntax): void {
            this.visitList(node.modifiers);
            this.visitToken(node.constructorKeyword);
            node.callSignature.accept(this);
            this.visitOptionalNode(node.block);
            this.visitOptionalToken(node.semicolonToken);
        }

        public visitIndexMemberDeclaration(node: IndexMemberDeclarationSyntax): void {
            this.visitList(node.modifiers);
            node.indexSignature.accept(this);
            this.visitOptionalToken(node.semicolonToken);
        }

        public visitGetAccessor(node: GetAccessorSyntax): void {
            this.visitList(node.modifiers);
            this.visitToken(node.getKeyword);
            this.visitToken(node.propertyName);
            node.callSignature.accept(this);
            node.block.accept(this);
        }

        public visitSetAccessor(node: SetAccessorSyntax): void {
            this.visitList(node.modifiers);
            this.visitToken(node.setKeyword);
            this.visitToken(node.propertyName);
            node.callSignature.accept(this);
            node.block.accept(this);
        }

        public visitPropertySignature(node: PropertySignatureSyntax): void {
            this.visitToken(node.propertyName);
            this.visitOptionalToken(node.questionToken);
            this.visitOptionalNode(node.typeAnnotation);
        }

        public visitCallSignature(node: CallSignatureSyntax): void {
            this.visitOptionalNode(node.typeParameterList);
            node.parameterList.accept(this);
            this.visitOptionalNode(node.typeAnnotation);
        }

        public visitConstructSignature(node: ConstructSignatureSyntax): void {
            this.visitToken(node.newKeyword);
            node.callSignature.accept(this);
        }

        public visitIndexSignature(node: IndexSignatureSyntax): void {
            this.visitToken(node.openBracketToken);
            this.visitSeparatedList(node.parameters);
            this.visitToken(node.closeBracketToken);
            this.visitOptionalNode(node.typeAnnotation);
        }

        public visitMethodSignature(node: MethodSignatureSyntax): void {
            this.visitToken(node.propertyName);
            this.visitOptionalToken(node.questionToken);
            node.callSignature.accept(this);
        }

        public visitBlock(node: BlockSyntax): void {
            this.visitToken(node.openBraceToken);
            this.visitList(node.statements);
            this.visitToken(node.closeBraceToken);
        }

        public visitIfStatement(node: IfStatementSyntax): void {
            this.visitToken(node.ifKeyword);
            this.visitToken(node.openParenToken);
            node.condition.accept(this);
            this.visitToken(node.closeParenToken);
            node.statement.accept(this);
            this.visitOptionalNode(node.elseClause);
        }

        public visitVariableStatement(node: VariableStatementSyntax): void {
            this.visitList(node.modifiers);
            node.variableDeclaration.accept(this);
            this.visitOptionalToken(node.semicolonToken);
        }

        public visitExpressionStatement(node: ExpressionStatementSyntax): void {
            node.expression.accept(this);
            this.visitOptionalToken(node.semicolonToken);
        }

        public visitReturnStatement(node: ReturnStatementSyntax): void {
            this.visitToken(node.returnKeyword);
            visitNodeOrToken(this, node.expression);
            this.visitOptionalToken(node.semicolonToken);
        }

        public visitSwitchStatement(node: SwitchStatementSyntax): void {
            this.visitToken(node.switchKeyword);
            this.visitToken(node.openParenToken);
            node.expression.accept(this);
            this.visitToken(node.closeParenToken);
            this.visitToken(node.openBraceToken);
            this.visitList(node.switchClauses);
            this.visitToken(node.closeBraceToken);
        }

        public visitBreakStatement(node: BreakStatementSyntax): void {
            this.visitToken(node.breakKeyword);
            this.visitOptionalToken(node.identifier);
            this.visitOptionalToken(node.semicolonToken);
        }

        public visitContinueStatement(node: ContinueStatementSyntax): void {
            this.visitToken(node.continueKeyword);
            this.visitOptionalToken(node.identifier);
            this.visitOptionalToken(node.semicolonToken);
        }

        public visitForStatement(node: ForStatementSyntax): void {
            this.visitToken(node.forKeyword);
            this.visitToken(node.openParenToken);
            this.visitOptionalNode(node.variableDeclaration);
            visitNodeOrToken(this, node.initializer);
            this.visitToken(node.firstSemicolonToken);
            visitNodeOrToken(this, node.condition);
            this.visitToken(node.secondSemicolonToken);
            visitNodeOrToken(this, node.incrementor);
            this.visitToken(node.closeParenToken);
            node.statement.accept(this);
        }

        public visitForInStatement(node: ForInStatementSyntax): void {
            this.visitToken(node.forKeyword);
            this.visitToken(node.openParenToken);
            this.visitOptionalNode(node.variableDeclaration);
            visitNodeOrToken(this, node.left);
            this.visitToken(node.inKeyword);
            node.expression.accept(this);
            this.visitToken(node.closeParenToken);
            node.statement.accept(this);
        }

        public visitEmptyStatement(node: EmptyStatementSyntax): void {
            this.visitToken(node.semicolonToken);
        }

        public visitThrowStatement(node: ThrowStatementSyntax): void {
            this.visitToken(node.throwKeyword);
            node.expression.accept(this);
            this.visitOptionalToken(node.semicolonToken);
        }

        public visitWhileStatement(node: WhileStatementSyntax): void {
            this.visitToken(node.whileKeyword);
            this.visitToken(node.openParenToken);
            node.condition.accept(this);
            this.visitToken(node.closeParenToken);
            node.statement.accept(this);
        }

        public visitTryStatement(node: TryStatementSyntax): void {
            this.visitToken(node.tryKeyword);
            node.block.accept(this);
            this.visitOptionalNode(node.catchClause);
            this.visitOptionalNode(node.finallyClause);
        }

        public visitLabeledStatement(node: LabeledStatementSyntax): void {
            this.visitToken(node.identifier);
            this.visitToken(node.colonToken);
            node.statement.accept(this);
        }

        public visitDoStatement(node: DoStatementSyntax): void {
            this.visitToken(node.doKeyword);
            node.statement.accept(this);
            this.visitToken(node.whileKeyword);
            this.visitToken(node.openParenToken);
            node.condition.accept(this);
            this.visitToken(node.closeParenToken);
            this.visitOptionalToken(node.semicolonToken);
        }

        public visitDebuggerStatement(node: DebuggerStatementSyntax): void {
            this.visitToken(node.debuggerKeyword);
            this.visitOptionalToken(node.semicolonToken);
        }

        public visitWithStatement(node: WithStatementSyntax): void {
            this.visitToken(node.withKeyword);
            this.visitToken(node.openParenToken);
            node.condition.accept(this);
            this.visitToken(node.closeParenToken);
            node.statement.accept(this);
        }

        public visitPrefixUnaryExpression(node: PrefixUnaryExpressionSyntax): void {
            this.visitToken(node.operatorToken);
            node.operand.accept(this);
        }

        public visitDeleteExpression(node: DeleteExpressionSyntax): void {
            this.visitToken(node.deleteKeyword);
            node.expression.accept(this);
        }

        public visitTypeOfExpression(node: TypeOfExpressionSyntax): void {
            this.visitToken(node.typeOfKeyword);
            node.expression.accept(this);
        }

        public visitVoidExpression(node: VoidExpressionSyntax): void {
            this.visitToken(node.voidKeyword);
            node.expression.accept(this);
        }

        public visitConditionalExpression(node: ConditionalExpressionSyntax): void {
            node.condition.accept(this);
            this.visitToken(node.questionToken);
            node.whenTrue.accept(this);
            this.visitToken(node.colonToken);
            node.whenFalse.accept(this);
        }

        public visitBinaryExpression(node: BinaryExpressionSyntax): void {
            node.left.accept(this);
            this.visitToken(node.operatorToken);
            node.right.accept(this);
        }

        public visitPostfixUnaryExpression(node: PostfixUnaryExpressionSyntax): void {
            node.operand.accept(this);
            this.visitToken(node.operatorToken);
        }

        public visitMemberAccessExpression(node: MemberAccessExpressionSyntax): void {
            node.expression.accept(this);
            this.visitToken(node.dotToken);
            this.visitToken(node.name);
        }

        public visitInvocationExpression(node: InvocationExpressionSyntax): void {
            node.expression.accept(this);
            node.argumentList.accept(this);
        }

        public visitArrayLiteralExpression(node: ArrayLiteralExpressionSyntax): void {
            this.visitToken(node.openBracketToken);
            this.visitSeparatedList(node.expressions);
            this.visitToken(node.closeBracketToken);
        }

        public visitObjectLiteralExpression(node: ObjectLiteralExpressionSyntax): void {
            this.visitToken(node.openBraceToken);
            this.visitSeparatedList(node.propertyAssignments);
            this.visitToken(node.closeBraceToken);
        }

        public visitObjectCreationExpression(node: ObjectCreationExpressionSyntax): void {
            this.visitToken(node.newKeyword);
            node.expression.accept(this);
            this.visitOptionalNode(node.argumentList);
        }

        public visitParenthesizedExpression(node: ParenthesizedExpressionSyntax): void {
            this.visitToken(node.openParenToken);
            node.expression.accept(this);
            this.visitToken(node.closeParenToken);
        }

        public visitParenthesizedArrowFunctionExpression(node: ParenthesizedArrowFunctionExpressionSyntax): void {
            node.callSignature.accept(this);
            this.visitToken(node.equalsGreaterThanToken);
            this.visitOptionalNode(node.block);
            visitNodeOrToken(this, node.expression);
        }

        public visitSimpleArrowFunctionExpression(node: SimpleArrowFunctionExpressionSyntax): void {
            node.parameter.accept(this);
            this.visitToken(node.equalsGreaterThanToken);
            this.visitOptionalNode(node.block);
            visitNodeOrToken(this, node.expression);
        }

        public visitCastExpression(node: CastExpressionSyntax): void {
            this.visitToken(node.lessThanToken);
            node.type.accept(this);
            this.visitToken(node.greaterThanToken);
            node.expression.accept(this);
        }

        public visitElementAccessExpression(node: ElementAccessExpressionSyntax): void {
            node.expression.accept(this);
            this.visitToken(node.openBracketToken);
            node.argumentExpression.accept(this);
            this.visitToken(node.closeBracketToken);
        }

        public visitFunctionExpression(node: FunctionExpressionSyntax): void {
            this.visitToken(node.functionKeyword);
            this.visitOptionalToken(node.identifier);
            node.callSignature.accept(this);
            node.block.accept(this);
        }

        public visitOmittedExpression(node: OmittedExpressionSyntax): void {
        }

        public visitVariableDeclaration(node: VariableDeclarationSyntax): void {
            this.visitToken(node.varKeyword);
            this.visitSeparatedList(node.variableDeclarators);
        }

        public visitVariableDeclarator(node: VariableDeclaratorSyntax): void {
            this.visitToken(node.propertyName);
            this.visitOptionalNode(node.typeAnnotation);
            this.visitOptionalNode(node.equalsValueClause);
        }

        public visitArgumentList(node: ArgumentListSyntax): void {
            this.visitOptionalNode(node.typeArgumentList);
            this.visitToken(node.openParenToken);
            this.visitSeparatedList(node.arguments);
            this.visitToken(node.closeParenToken);
        }

        public visitParameterList(node: ParameterListSyntax): void {
            this.visitToken(node.openParenToken);
            this.visitSeparatedList(node.parameters);
            this.visitToken(node.closeParenToken);
        }

        public visitTypeArgumentList(node: TypeArgumentListSyntax): void {
            this.visitToken(node.lessThanToken);
            this.visitSeparatedList(node.typeArguments);
            this.visitToken(node.greaterThanToken);
        }

        public visitTypeParameterList(node: TypeParameterListSyntax): void {
            this.visitToken(node.lessThanToken);
            this.visitSeparatedList(node.typeParameters);
            this.visitToken(node.greaterThanToken);
        }

        public visitHeritageClause(node: HeritageClauseSyntax): void {
            this.visitToken(node.extendsOrImplementsKeyword);
            this.visitSeparatedList(node.typeNames);
        }

        public visitEqualsValueClause(node: EqualsValueClauseSyntax): void {
            this.visitToken(node.equalsToken);
            node.value.accept(this);
        }

        public visitCaseSwitchClause(node: CaseSwitchClauseSyntax): void {
            this.visitToken(node.caseKeyword);
            node.expression.accept(this);
            this.visitToken(node.colonToken);
            this.visitList(node.statements);
        }

        public visitDefaultSwitchClause(node: DefaultSwitchClauseSyntax): void {
            this.visitToken(node.defaultKeyword);
            this.visitToken(node.colonToken);
            this.visitList(node.statements);
        }

        public visitElseClause(node: ElseClauseSyntax): void {
            this.visitToken(node.elseKeyword);
            node.statement.accept(this);
        }

        public visitCatchClause(node: CatchClauseSyntax): void {
            this.visitToken(node.catchKeyword);
            this.visitToken(node.openParenToken);
            this.visitToken(node.identifier);
            this.visitOptionalNode(node.typeAnnotation);
            this.visitToken(node.closeParenToken);
            node.block.accept(this);
        }

        public visitFinallyClause(node: FinallyClauseSyntax): void {
            this.visitToken(node.finallyKeyword);
            node.block.accept(this);
        }

        public visitTypeParameter(node: TypeParameterSyntax): void {
            this.visitToken(node.identifier);
            this.visitOptionalNode(node.constraint);
        }

        public visitConstraint(node: ConstraintSyntax): void {
            this.visitToken(node.extendsKeyword);
            node.typeOrExpression.accept(this);
        }

        public visitSimplePropertyAssignment(node: SimplePropertyAssignmentSyntax): void {
            this.visitToken(node.propertyName);
            this.visitToken(node.colonToken);
            node.expression.accept(this);
        }

        public visitFunctionPropertyAssignment(node: FunctionPropertyAssignmentSyntax): void {
            this.visitToken(node.propertyName);
            node.callSignature.accept(this);
            node.block.accept(this);
        }

        public visitParameter(node: ParameterSyntax): void {
            this.visitOptionalToken(node.dotDotDotToken);
            this.visitList(node.modifiers);
            this.visitToken(node.identifier);
            this.visitOptionalToken(node.questionToken);
            this.visitOptionalNode(node.typeAnnotation);
            this.visitOptionalNode(node.equalsValueClause);
        }

        public visitEnumElement(node: EnumElementSyntax): void {
            this.visitToken(node.propertyName);
            this.visitOptionalNode(node.equalsValueClause);
        }

        public visitTypeAnnotation(node: TypeAnnotationSyntax): void {
            this.visitToken(node.colonToken);
            node.type.accept(this);
        }

        public visitExternalModuleReference(node: ExternalModuleReferenceSyntax): void {
            this.visitToken(node.requireKeyword);
            this.visitToken(node.openParenToken);
            this.visitToken(node.stringLiteral);
            this.visitToken(node.closeParenToken);
        }

        public visitModuleNameModuleReference(node: ModuleNameModuleReferenceSyntax): void {
            node.moduleName.accept(this);
        }
    }
}<|MERGE_RESOLUTION|>--- conflicted
+++ resolved
@@ -1,625 +1,619 @@
-///<reference path='references.ts' />
-
-module TypeScript {
-    export class SyntaxWalker implements ISyntaxVisitor {
-        public visitToken(token: ISyntaxToken): void {
-        }
-
-        private visitOptionalToken(token: ISyntaxToken): void {
-            if (token === undefined) {
-                return;
-            }
-
-            this.visitToken(token);
-        }
-
-        private visitOptionalNode(node: ISyntaxNode): void {
-            if (node === undefined) {
-                return;
-            }
-
-            node.accept(this);
-        }
-
-        public visitList(list: ISyntaxNodeOrToken[]): void {
-            for (var i = 0, n = list.length; i < n; i++) {
-                list[i].accept(this);
-            }
-        }
-
-        public visitSeparatedList(list: ISyntaxNodeOrToken[]): void {
-<<<<<<< HEAD
-            for (var i = 0, n = list.separatedListLength; i < n; i++) {
-                if (i % 2 === 0) {
-                    visitNodeOrToken(this, list[i >> 1]);
-=======
-            for (var i = 0, n = separatedListChildCount(list); i < n; i++) {
-                if (i % 2 === 0) {
-                    list[i >> 1].accept(this);
->>>>>>> 756cc7b1
-                }
-                else {
-                    this.visitToken(list.separators[i >> 1]);
-                }
-            }
-        }
-
-        public visitSourceUnit(node: SourceUnitSyntax): void {
-            this.visitList(node.moduleElements);
-            this.visitToken(node.endOfFileToken);
-        }
-
-        public visitQualifiedName(node: QualifiedNameSyntax): void {
-            node.left.accept(this);
-            this.visitToken(node.dotToken);
-            this.visitToken(node.right);
-        }
-
-        public visitObjectType(node: ObjectTypeSyntax): void {
-            this.visitToken(node.openBraceToken);
-            this.visitSeparatedList(node.typeMembers);
-            this.visitToken(node.closeBraceToken);
-        }
-
-        public visitFunctionType(node: FunctionTypeSyntax): void {
-            this.visitOptionalNode(node.typeParameterList);
-            node.parameterList.accept(this);
-            this.visitToken(node.equalsGreaterThanToken);
-            node.type.accept(this);
-        }
-
-        public visitArrayType(node: ArrayTypeSyntax): void {
-            node.type.accept(this);
-            this.visitToken(node.openBracketToken);
-            this.visitToken(node.closeBracketToken);
-        }
-
-        public visitConstructorType(node: ConstructorTypeSyntax): void {
-            this.visitToken(node.newKeyword);
-            this.visitOptionalNode(node.typeParameterList);
-            node.parameterList.accept(this);
-            this.visitToken(node.equalsGreaterThanToken);
-            node.type.accept(this);
-        }
-
-        public visitGenericType(node: GenericTypeSyntax): void {
-            node.name.accept(this);
-            node.typeArgumentList.accept(this);
-        }
-
-        public visitTypeQuery(node: TypeQuerySyntax): void {
-            this.visitToken(node.typeOfKeyword);
-            node.name.accept(this);
-        }
-
-        public visitTupleType(node: TupleTypeSyntax): void {
-            this.visitToken(node.openBracketToken);
-            this.visitSeparatedList(node.types);
-            this.visitToken(node.closeBracketToken);
-        }
-
-        public visitUnionType(node: UnionTypeSyntax): void {
-            node.left.accept(this);
-            this.visitToken(node.barToken);
-            node.right.accept(this);
-        }
-
-        public visitParenthesizedType(node: ParenthesizedTypeSyntax): void {
-            this.visitToken(node.openParenToken);
-            node.type.accept(this);
-            this.visitToken(node.closeParenToken);
-        }
-
-        public visitInterfaceDeclaration(node: InterfaceDeclarationSyntax): void {
-            this.visitList(node.modifiers);
-            this.visitToken(node.interfaceKeyword);
-            this.visitToken(node.identifier);
-            this.visitOptionalNode(node.typeParameterList);
-            this.visitList(node.heritageClauses);
-            node.body.accept(this);
-        }
-
-        public visitFunctionDeclaration(node: FunctionDeclarationSyntax): void {
-            this.visitList(node.modifiers);
-            this.visitToken(node.functionKeyword);
-            this.visitToken(node.identifier);
-            node.callSignature.accept(this);
-            this.visitOptionalNode(node.block);
-            this.visitOptionalToken(node.semicolonToken);
-        }
-
-        public visitModuleDeclaration(node: ModuleDeclarationSyntax): void {
-            this.visitList(node.modifiers);
-            this.visitToken(node.moduleKeyword);
-            visitNodeOrToken(this, node.name);
-            this.visitOptionalToken(node.stringLiteral);
-            this.visitToken(node.openBraceToken);
-            this.visitList(node.moduleElements);
-            this.visitToken(node.closeBraceToken);
-        }
-
-        public visitClassDeclaration(node: ClassDeclarationSyntax): void {
-            this.visitList(node.modifiers);
-            this.visitToken(node.classKeyword);
-            this.visitToken(node.identifier);
-            this.visitOptionalNode(node.typeParameterList);
-            this.visitList(node.heritageClauses);
-            this.visitToken(node.openBraceToken);
-            this.visitList(node.classElements);
-            this.visitToken(node.closeBraceToken);
-        }
-
-        public visitEnumDeclaration(node: EnumDeclarationSyntax): void {
-            this.visitList(node.modifiers);
-            this.visitToken(node.enumKeyword);
-            this.visitToken(node.identifier);
-            this.visitToken(node.openBraceToken);
-            this.visitSeparatedList(node.enumElements);
-            this.visitToken(node.closeBraceToken);
-        }
-
-        public visitImportDeclaration(node: ImportDeclarationSyntax): void {
-            this.visitList(node.modifiers);
-            this.visitToken(node.importKeyword);
-            this.visitToken(node.identifier);
-            this.visitToken(node.equalsToken);
-            node.moduleReference.accept(this);
-            this.visitOptionalToken(node.semicolonToken);
-        }
-
-        public visitExportAssignment(node: ExportAssignmentSyntax): void {
-            this.visitToken(node.exportKeyword);
-            this.visitToken(node.equalsToken);
-            this.visitToken(node.identifier);
-            this.visitOptionalToken(node.semicolonToken);
-        }
-
-        public visitMemberFunctionDeclaration(node: MemberFunctionDeclarationSyntax): void {
-            this.visitList(node.modifiers);
-            this.visitToken(node.propertyName);
-            node.callSignature.accept(this);
-            this.visitOptionalNode(node.block);
-            this.visitOptionalToken(node.semicolonToken);
-        }
-
-        public visitMemberVariableDeclaration(node: MemberVariableDeclarationSyntax): void {
-            this.visitList(node.modifiers);
-            node.variableDeclarator.accept(this);
-            this.visitOptionalToken(node.semicolonToken);
-        }
-
-        public visitConstructorDeclaration(node: ConstructorDeclarationSyntax): void {
-            this.visitList(node.modifiers);
-            this.visitToken(node.constructorKeyword);
-            node.callSignature.accept(this);
-            this.visitOptionalNode(node.block);
-            this.visitOptionalToken(node.semicolonToken);
-        }
-
-        public visitIndexMemberDeclaration(node: IndexMemberDeclarationSyntax): void {
-            this.visitList(node.modifiers);
-            node.indexSignature.accept(this);
-            this.visitOptionalToken(node.semicolonToken);
-        }
-
-        public visitGetAccessor(node: GetAccessorSyntax): void {
-            this.visitList(node.modifiers);
-            this.visitToken(node.getKeyword);
-            this.visitToken(node.propertyName);
-            node.callSignature.accept(this);
-            node.block.accept(this);
-        }
-
-        public visitSetAccessor(node: SetAccessorSyntax): void {
-            this.visitList(node.modifiers);
-            this.visitToken(node.setKeyword);
-            this.visitToken(node.propertyName);
-            node.callSignature.accept(this);
-            node.block.accept(this);
-        }
-
-        public visitPropertySignature(node: PropertySignatureSyntax): void {
-            this.visitToken(node.propertyName);
-            this.visitOptionalToken(node.questionToken);
-            this.visitOptionalNode(node.typeAnnotation);
-        }
-
-        public visitCallSignature(node: CallSignatureSyntax): void {
-            this.visitOptionalNode(node.typeParameterList);
-            node.parameterList.accept(this);
-            this.visitOptionalNode(node.typeAnnotation);
-        }
-
-        public visitConstructSignature(node: ConstructSignatureSyntax): void {
-            this.visitToken(node.newKeyword);
-            node.callSignature.accept(this);
-        }
-
-        public visitIndexSignature(node: IndexSignatureSyntax): void {
-            this.visitToken(node.openBracketToken);
-            this.visitSeparatedList(node.parameters);
-            this.visitToken(node.closeBracketToken);
-            this.visitOptionalNode(node.typeAnnotation);
-        }
-
-        public visitMethodSignature(node: MethodSignatureSyntax): void {
-            this.visitToken(node.propertyName);
-            this.visitOptionalToken(node.questionToken);
-            node.callSignature.accept(this);
-        }
-
-        public visitBlock(node: BlockSyntax): void {
-            this.visitToken(node.openBraceToken);
-            this.visitList(node.statements);
-            this.visitToken(node.closeBraceToken);
-        }
-
-        public visitIfStatement(node: IfStatementSyntax): void {
-            this.visitToken(node.ifKeyword);
-            this.visitToken(node.openParenToken);
-            node.condition.accept(this);
-            this.visitToken(node.closeParenToken);
-            node.statement.accept(this);
-            this.visitOptionalNode(node.elseClause);
-        }
-
-        public visitVariableStatement(node: VariableStatementSyntax): void {
-            this.visitList(node.modifiers);
-            node.variableDeclaration.accept(this);
-            this.visitOptionalToken(node.semicolonToken);
-        }
-
-        public visitExpressionStatement(node: ExpressionStatementSyntax): void {
-            node.expression.accept(this);
-            this.visitOptionalToken(node.semicolonToken);
-        }
-
-        public visitReturnStatement(node: ReturnStatementSyntax): void {
-            this.visitToken(node.returnKeyword);
-            visitNodeOrToken(this, node.expression);
-            this.visitOptionalToken(node.semicolonToken);
-        }
-
-        public visitSwitchStatement(node: SwitchStatementSyntax): void {
-            this.visitToken(node.switchKeyword);
-            this.visitToken(node.openParenToken);
-            node.expression.accept(this);
-            this.visitToken(node.closeParenToken);
-            this.visitToken(node.openBraceToken);
-            this.visitList(node.switchClauses);
-            this.visitToken(node.closeBraceToken);
-        }
-
-        public visitBreakStatement(node: BreakStatementSyntax): void {
-            this.visitToken(node.breakKeyword);
-            this.visitOptionalToken(node.identifier);
-            this.visitOptionalToken(node.semicolonToken);
-        }
-
-        public visitContinueStatement(node: ContinueStatementSyntax): void {
-            this.visitToken(node.continueKeyword);
-            this.visitOptionalToken(node.identifier);
-            this.visitOptionalToken(node.semicolonToken);
-        }
-
-        public visitForStatement(node: ForStatementSyntax): void {
-            this.visitToken(node.forKeyword);
-            this.visitToken(node.openParenToken);
-            this.visitOptionalNode(node.variableDeclaration);
-            visitNodeOrToken(this, node.initializer);
-            this.visitToken(node.firstSemicolonToken);
-            visitNodeOrToken(this, node.condition);
-            this.visitToken(node.secondSemicolonToken);
-            visitNodeOrToken(this, node.incrementor);
-            this.visitToken(node.closeParenToken);
-            node.statement.accept(this);
-        }
-
-        public visitForInStatement(node: ForInStatementSyntax): void {
-            this.visitToken(node.forKeyword);
-            this.visitToken(node.openParenToken);
-            this.visitOptionalNode(node.variableDeclaration);
-            visitNodeOrToken(this, node.left);
-            this.visitToken(node.inKeyword);
-            node.expression.accept(this);
-            this.visitToken(node.closeParenToken);
-            node.statement.accept(this);
-        }
-
-        public visitEmptyStatement(node: EmptyStatementSyntax): void {
-            this.visitToken(node.semicolonToken);
-        }
-
-        public visitThrowStatement(node: ThrowStatementSyntax): void {
-            this.visitToken(node.throwKeyword);
-            node.expression.accept(this);
-            this.visitOptionalToken(node.semicolonToken);
-        }
-
-        public visitWhileStatement(node: WhileStatementSyntax): void {
-            this.visitToken(node.whileKeyword);
-            this.visitToken(node.openParenToken);
-            node.condition.accept(this);
-            this.visitToken(node.closeParenToken);
-            node.statement.accept(this);
-        }
-
-        public visitTryStatement(node: TryStatementSyntax): void {
-            this.visitToken(node.tryKeyword);
-            node.block.accept(this);
-            this.visitOptionalNode(node.catchClause);
-            this.visitOptionalNode(node.finallyClause);
-        }
-
-        public visitLabeledStatement(node: LabeledStatementSyntax): void {
-            this.visitToken(node.identifier);
-            this.visitToken(node.colonToken);
-            node.statement.accept(this);
-        }
-
-        public visitDoStatement(node: DoStatementSyntax): void {
-            this.visitToken(node.doKeyword);
-            node.statement.accept(this);
-            this.visitToken(node.whileKeyword);
-            this.visitToken(node.openParenToken);
-            node.condition.accept(this);
-            this.visitToken(node.closeParenToken);
-            this.visitOptionalToken(node.semicolonToken);
-        }
-
-        public visitDebuggerStatement(node: DebuggerStatementSyntax): void {
-            this.visitToken(node.debuggerKeyword);
-            this.visitOptionalToken(node.semicolonToken);
-        }
-
-        public visitWithStatement(node: WithStatementSyntax): void {
-            this.visitToken(node.withKeyword);
-            this.visitToken(node.openParenToken);
-            node.condition.accept(this);
-            this.visitToken(node.closeParenToken);
-            node.statement.accept(this);
-        }
-
-        public visitPrefixUnaryExpression(node: PrefixUnaryExpressionSyntax): void {
-            this.visitToken(node.operatorToken);
-            node.operand.accept(this);
-        }
-
-        public visitDeleteExpression(node: DeleteExpressionSyntax): void {
-            this.visitToken(node.deleteKeyword);
-            node.expression.accept(this);
-        }
-
-        public visitTypeOfExpression(node: TypeOfExpressionSyntax): void {
-            this.visitToken(node.typeOfKeyword);
-            node.expression.accept(this);
-        }
-
-        public visitVoidExpression(node: VoidExpressionSyntax): void {
-            this.visitToken(node.voidKeyword);
-            node.expression.accept(this);
-        }
-
-        public visitConditionalExpression(node: ConditionalExpressionSyntax): void {
-            node.condition.accept(this);
-            this.visitToken(node.questionToken);
-            node.whenTrue.accept(this);
-            this.visitToken(node.colonToken);
-            node.whenFalse.accept(this);
-        }
-
-        public visitBinaryExpression(node: BinaryExpressionSyntax): void {
-            node.left.accept(this);
-            this.visitToken(node.operatorToken);
-            node.right.accept(this);
-        }
-
-        public visitPostfixUnaryExpression(node: PostfixUnaryExpressionSyntax): void {
-            node.operand.accept(this);
-            this.visitToken(node.operatorToken);
-        }
-
-        public visitMemberAccessExpression(node: MemberAccessExpressionSyntax): void {
-            node.expression.accept(this);
-            this.visitToken(node.dotToken);
-            this.visitToken(node.name);
-        }
-
-        public visitInvocationExpression(node: InvocationExpressionSyntax): void {
-            node.expression.accept(this);
-            node.argumentList.accept(this);
-        }
-
-        public visitArrayLiteralExpression(node: ArrayLiteralExpressionSyntax): void {
-            this.visitToken(node.openBracketToken);
-            this.visitSeparatedList(node.expressions);
-            this.visitToken(node.closeBracketToken);
-        }
-
-        public visitObjectLiteralExpression(node: ObjectLiteralExpressionSyntax): void {
-            this.visitToken(node.openBraceToken);
-            this.visitSeparatedList(node.propertyAssignments);
-            this.visitToken(node.closeBraceToken);
-        }
-
-        public visitObjectCreationExpression(node: ObjectCreationExpressionSyntax): void {
-            this.visitToken(node.newKeyword);
-            node.expression.accept(this);
-            this.visitOptionalNode(node.argumentList);
-        }
-
-        public visitParenthesizedExpression(node: ParenthesizedExpressionSyntax): void {
-            this.visitToken(node.openParenToken);
-            node.expression.accept(this);
-            this.visitToken(node.closeParenToken);
-        }
-
-        public visitParenthesizedArrowFunctionExpression(node: ParenthesizedArrowFunctionExpressionSyntax): void {
-            node.callSignature.accept(this);
-            this.visitToken(node.equalsGreaterThanToken);
-            this.visitOptionalNode(node.block);
-            visitNodeOrToken(this, node.expression);
-        }
-
-        public visitSimpleArrowFunctionExpression(node: SimpleArrowFunctionExpressionSyntax): void {
-            node.parameter.accept(this);
-            this.visitToken(node.equalsGreaterThanToken);
-            this.visitOptionalNode(node.block);
-            visitNodeOrToken(this, node.expression);
-        }
-
-        public visitCastExpression(node: CastExpressionSyntax): void {
-            this.visitToken(node.lessThanToken);
-            node.type.accept(this);
-            this.visitToken(node.greaterThanToken);
-            node.expression.accept(this);
-        }
-
-        public visitElementAccessExpression(node: ElementAccessExpressionSyntax): void {
-            node.expression.accept(this);
-            this.visitToken(node.openBracketToken);
-            node.argumentExpression.accept(this);
-            this.visitToken(node.closeBracketToken);
-        }
-
-        public visitFunctionExpression(node: FunctionExpressionSyntax): void {
-            this.visitToken(node.functionKeyword);
-            this.visitOptionalToken(node.identifier);
-            node.callSignature.accept(this);
-            node.block.accept(this);
-        }
-
-        public visitOmittedExpression(node: OmittedExpressionSyntax): void {
-        }
-
-        public visitVariableDeclaration(node: VariableDeclarationSyntax): void {
-            this.visitToken(node.varKeyword);
-            this.visitSeparatedList(node.variableDeclarators);
-        }
-
-        public visitVariableDeclarator(node: VariableDeclaratorSyntax): void {
-            this.visitToken(node.propertyName);
-            this.visitOptionalNode(node.typeAnnotation);
-            this.visitOptionalNode(node.equalsValueClause);
-        }
-
-        public visitArgumentList(node: ArgumentListSyntax): void {
-            this.visitOptionalNode(node.typeArgumentList);
-            this.visitToken(node.openParenToken);
-            this.visitSeparatedList(node.arguments);
-            this.visitToken(node.closeParenToken);
-        }
-
-        public visitParameterList(node: ParameterListSyntax): void {
-            this.visitToken(node.openParenToken);
-            this.visitSeparatedList(node.parameters);
-            this.visitToken(node.closeParenToken);
-        }
-
-        public visitTypeArgumentList(node: TypeArgumentListSyntax): void {
-            this.visitToken(node.lessThanToken);
-            this.visitSeparatedList(node.typeArguments);
-            this.visitToken(node.greaterThanToken);
-        }
-
-        public visitTypeParameterList(node: TypeParameterListSyntax): void {
-            this.visitToken(node.lessThanToken);
-            this.visitSeparatedList(node.typeParameters);
-            this.visitToken(node.greaterThanToken);
-        }
-
-        public visitHeritageClause(node: HeritageClauseSyntax): void {
-            this.visitToken(node.extendsOrImplementsKeyword);
-            this.visitSeparatedList(node.typeNames);
-        }
-
-        public visitEqualsValueClause(node: EqualsValueClauseSyntax): void {
-            this.visitToken(node.equalsToken);
-            node.value.accept(this);
-        }
-
-        public visitCaseSwitchClause(node: CaseSwitchClauseSyntax): void {
-            this.visitToken(node.caseKeyword);
-            node.expression.accept(this);
-            this.visitToken(node.colonToken);
-            this.visitList(node.statements);
-        }
-
-        public visitDefaultSwitchClause(node: DefaultSwitchClauseSyntax): void {
-            this.visitToken(node.defaultKeyword);
-            this.visitToken(node.colonToken);
-            this.visitList(node.statements);
-        }
-
-        public visitElseClause(node: ElseClauseSyntax): void {
-            this.visitToken(node.elseKeyword);
-            node.statement.accept(this);
-        }
-
-        public visitCatchClause(node: CatchClauseSyntax): void {
-            this.visitToken(node.catchKeyword);
-            this.visitToken(node.openParenToken);
-            this.visitToken(node.identifier);
-            this.visitOptionalNode(node.typeAnnotation);
-            this.visitToken(node.closeParenToken);
-            node.block.accept(this);
-        }
-
-        public visitFinallyClause(node: FinallyClauseSyntax): void {
-            this.visitToken(node.finallyKeyword);
-            node.block.accept(this);
-        }
-
-        public visitTypeParameter(node: TypeParameterSyntax): void {
-            this.visitToken(node.identifier);
-            this.visitOptionalNode(node.constraint);
-        }
-
-        public visitConstraint(node: ConstraintSyntax): void {
-            this.visitToken(node.extendsKeyword);
-            node.typeOrExpression.accept(this);
-        }
-
-        public visitSimplePropertyAssignment(node: SimplePropertyAssignmentSyntax): void {
-            this.visitToken(node.propertyName);
-            this.visitToken(node.colonToken);
-            node.expression.accept(this);
-        }
-
-        public visitFunctionPropertyAssignment(node: FunctionPropertyAssignmentSyntax): void {
-            this.visitToken(node.propertyName);
-            node.callSignature.accept(this);
-            node.block.accept(this);
-        }
-
-        public visitParameter(node: ParameterSyntax): void {
-            this.visitOptionalToken(node.dotDotDotToken);
-            this.visitList(node.modifiers);
-            this.visitToken(node.identifier);
-            this.visitOptionalToken(node.questionToken);
-            this.visitOptionalNode(node.typeAnnotation);
-            this.visitOptionalNode(node.equalsValueClause);
-        }
-
-        public visitEnumElement(node: EnumElementSyntax): void {
-            this.visitToken(node.propertyName);
-            this.visitOptionalNode(node.equalsValueClause);
-        }
-
-        public visitTypeAnnotation(node: TypeAnnotationSyntax): void {
-            this.visitToken(node.colonToken);
-            node.type.accept(this);
-        }
-
-        public visitExternalModuleReference(node: ExternalModuleReferenceSyntax): void {
-            this.visitToken(node.requireKeyword);
-            this.visitToken(node.openParenToken);
-            this.visitToken(node.stringLiteral);
-            this.visitToken(node.closeParenToken);
-        }
-
-        public visitModuleNameModuleReference(node: ModuleNameModuleReferenceSyntax): void {
-            node.moduleName.accept(this);
-        }
-    }
+///<reference path='references.ts' />
+
+module TypeScript {
+    export class SyntaxWalker implements ISyntaxVisitor {
+        public visitToken(token: ISyntaxToken): void {
+        }
+
+        private visitOptionalToken(token: ISyntaxToken): void {
+            if (token === undefined) {
+                return;
+            }
+
+            this.visitToken(token);
+        }
+
+        private visitOptionalNode(node: ISyntaxNode): void {
+            if (node === undefined) {
+                return;
+            }
+
+            node.accept(this);
+        }
+
+        public visitList(list: ISyntaxNodeOrToken[]): void {
+            for (var i = 0, n = list.length; i < n; i++) {
+                list[i].accept(this);
+            }
+        }
+
+        public visitSeparatedList(list: ISyntaxNodeOrToken[]): void {
+            for (var i = 0, n = list.separatedListLength; i < n; i++) {
+                if (i % 2 === 0) {
+                    list[i >> 1].accept(this);
+                }
+                else {
+                    this.visitToken(list.separators[i >> 1]);
+                }
+            }
+        }
+
+        public visitSourceUnit(node: SourceUnitSyntax): void {
+            this.visitList(node.moduleElements);
+            this.visitToken(node.endOfFileToken);
+        }
+
+        public visitQualifiedName(node: QualifiedNameSyntax): void {
+            node.left.accept(this);
+            this.visitToken(node.dotToken);
+            this.visitToken(node.right);
+        }
+
+        public visitObjectType(node: ObjectTypeSyntax): void {
+            this.visitToken(node.openBraceToken);
+            this.visitSeparatedList(node.typeMembers);
+            this.visitToken(node.closeBraceToken);
+        }
+
+        public visitFunctionType(node: FunctionTypeSyntax): void {
+            this.visitOptionalNode(node.typeParameterList);
+            node.parameterList.accept(this);
+            this.visitToken(node.equalsGreaterThanToken);
+            node.type.accept(this);
+        }
+
+        public visitArrayType(node: ArrayTypeSyntax): void {
+            node.type.accept(this);
+            this.visitToken(node.openBracketToken);
+            this.visitToken(node.closeBracketToken);
+        }
+
+        public visitConstructorType(node: ConstructorTypeSyntax): void {
+            this.visitToken(node.newKeyword);
+            this.visitOptionalNode(node.typeParameterList);
+            node.parameterList.accept(this);
+            this.visitToken(node.equalsGreaterThanToken);
+            node.type.accept(this);
+        }
+
+        public visitGenericType(node: GenericTypeSyntax): void {
+            node.name.accept(this);
+            node.typeArgumentList.accept(this);
+        }
+
+        public visitTypeQuery(node: TypeQuerySyntax): void {
+            this.visitToken(node.typeOfKeyword);
+            node.name.accept(this);
+        }
+
+        public visitTupleType(node: TupleTypeSyntax): void {
+            this.visitToken(node.openBracketToken);
+            this.visitSeparatedList(node.types);
+            this.visitToken(node.closeBracketToken);
+        }
+
+        public visitUnionType(node: UnionTypeSyntax): void {
+            node.left.accept(this);
+            this.visitToken(node.barToken);
+            node.right.accept(this);
+        }
+
+        public visitParenthesizedType(node: ParenthesizedTypeSyntax): void {
+            this.visitToken(node.openParenToken);
+            node.type.accept(this);
+            this.visitToken(node.closeParenToken);
+        }
+
+        public visitInterfaceDeclaration(node: InterfaceDeclarationSyntax): void {
+            this.visitList(node.modifiers);
+            this.visitToken(node.interfaceKeyword);
+            this.visitToken(node.identifier);
+            this.visitOptionalNode(node.typeParameterList);
+            this.visitList(node.heritageClauses);
+            node.body.accept(this);
+        }
+
+        public visitFunctionDeclaration(node: FunctionDeclarationSyntax): void {
+            this.visitList(node.modifiers);
+            this.visitToken(node.functionKeyword);
+            this.visitToken(node.identifier);
+            node.callSignature.accept(this);
+            this.visitOptionalNode(node.block);
+            this.visitOptionalToken(node.semicolonToken);
+        }
+
+        public visitModuleDeclaration(node: ModuleDeclarationSyntax): void {
+            this.visitList(node.modifiers);
+            this.visitToken(node.moduleKeyword);
+            visitNodeOrToken(this, node.name);
+            this.visitOptionalToken(node.stringLiteral);
+            this.visitToken(node.openBraceToken);
+            this.visitList(node.moduleElements);
+            this.visitToken(node.closeBraceToken);
+        }
+
+        public visitClassDeclaration(node: ClassDeclarationSyntax): void {
+            this.visitList(node.modifiers);
+            this.visitToken(node.classKeyword);
+            this.visitToken(node.identifier);
+            this.visitOptionalNode(node.typeParameterList);
+            this.visitList(node.heritageClauses);
+            this.visitToken(node.openBraceToken);
+            this.visitList(node.classElements);
+            this.visitToken(node.closeBraceToken);
+        }
+
+        public visitEnumDeclaration(node: EnumDeclarationSyntax): void {
+            this.visitList(node.modifiers);
+            this.visitToken(node.enumKeyword);
+            this.visitToken(node.identifier);
+            this.visitToken(node.openBraceToken);
+            this.visitSeparatedList(node.enumElements);
+            this.visitToken(node.closeBraceToken);
+        }
+
+        public visitImportDeclaration(node: ImportDeclarationSyntax): void {
+            this.visitList(node.modifiers);
+            this.visitToken(node.importKeyword);
+            this.visitToken(node.identifier);
+            this.visitToken(node.equalsToken);
+            node.moduleReference.accept(this);
+            this.visitOptionalToken(node.semicolonToken);
+        }
+
+        public visitExportAssignment(node: ExportAssignmentSyntax): void {
+            this.visitToken(node.exportKeyword);
+            this.visitToken(node.equalsToken);
+            this.visitToken(node.identifier);
+            this.visitOptionalToken(node.semicolonToken);
+        }
+
+        public visitMemberFunctionDeclaration(node: MemberFunctionDeclarationSyntax): void {
+            this.visitList(node.modifiers);
+            this.visitToken(node.propertyName);
+            node.callSignature.accept(this);
+            this.visitOptionalNode(node.block);
+            this.visitOptionalToken(node.semicolonToken);
+        }
+
+        public visitMemberVariableDeclaration(node: MemberVariableDeclarationSyntax): void {
+            this.visitList(node.modifiers);
+            node.variableDeclarator.accept(this);
+            this.visitOptionalToken(node.semicolonToken);
+        }
+
+        public visitConstructorDeclaration(node: ConstructorDeclarationSyntax): void {
+            this.visitList(node.modifiers);
+            this.visitToken(node.constructorKeyword);
+            node.callSignature.accept(this);
+            this.visitOptionalNode(node.block);
+            this.visitOptionalToken(node.semicolonToken);
+        }
+
+        public visitIndexMemberDeclaration(node: IndexMemberDeclarationSyntax): void {
+            this.visitList(node.modifiers);
+            node.indexSignature.accept(this);
+            this.visitOptionalToken(node.semicolonToken);
+        }
+
+        public visitGetAccessor(node: GetAccessorSyntax): void {
+            this.visitList(node.modifiers);
+            this.visitToken(node.getKeyword);
+            this.visitToken(node.propertyName);
+            node.callSignature.accept(this);
+            node.block.accept(this);
+        }
+
+        public visitSetAccessor(node: SetAccessorSyntax): void {
+            this.visitList(node.modifiers);
+            this.visitToken(node.setKeyword);
+            this.visitToken(node.propertyName);
+            node.callSignature.accept(this);
+            node.block.accept(this);
+        }
+
+        public visitPropertySignature(node: PropertySignatureSyntax): void {
+            this.visitToken(node.propertyName);
+            this.visitOptionalToken(node.questionToken);
+            this.visitOptionalNode(node.typeAnnotation);
+        }
+
+        public visitCallSignature(node: CallSignatureSyntax): void {
+            this.visitOptionalNode(node.typeParameterList);
+            node.parameterList.accept(this);
+            this.visitOptionalNode(node.typeAnnotation);
+        }
+
+        public visitConstructSignature(node: ConstructSignatureSyntax): void {
+            this.visitToken(node.newKeyword);
+            node.callSignature.accept(this);
+        }
+
+        public visitIndexSignature(node: IndexSignatureSyntax): void {
+            this.visitToken(node.openBracketToken);
+            this.visitSeparatedList(node.parameters);
+            this.visitToken(node.closeBracketToken);
+            this.visitOptionalNode(node.typeAnnotation);
+        }
+
+        public visitMethodSignature(node: MethodSignatureSyntax): void {
+            this.visitToken(node.propertyName);
+            this.visitOptionalToken(node.questionToken);
+            node.callSignature.accept(this);
+        }
+
+        public visitBlock(node: BlockSyntax): void {
+            this.visitToken(node.openBraceToken);
+            this.visitList(node.statements);
+            this.visitToken(node.closeBraceToken);
+        }
+
+        public visitIfStatement(node: IfStatementSyntax): void {
+            this.visitToken(node.ifKeyword);
+            this.visitToken(node.openParenToken);
+            node.condition.accept(this);
+            this.visitToken(node.closeParenToken);
+            node.statement.accept(this);
+            this.visitOptionalNode(node.elseClause);
+        }
+
+        public visitVariableStatement(node: VariableStatementSyntax): void {
+            this.visitList(node.modifiers);
+            node.variableDeclaration.accept(this);
+            this.visitOptionalToken(node.semicolonToken);
+        }
+
+        public visitExpressionStatement(node: ExpressionStatementSyntax): void {
+            node.expression.accept(this);
+            this.visitOptionalToken(node.semicolonToken);
+        }
+
+        public visitReturnStatement(node: ReturnStatementSyntax): void {
+            this.visitToken(node.returnKeyword);
+            visitNodeOrToken(this, node.expression);
+            this.visitOptionalToken(node.semicolonToken);
+        }
+
+        public visitSwitchStatement(node: SwitchStatementSyntax): void {
+            this.visitToken(node.switchKeyword);
+            this.visitToken(node.openParenToken);
+            node.expression.accept(this);
+            this.visitToken(node.closeParenToken);
+            this.visitToken(node.openBraceToken);
+            this.visitList(node.switchClauses);
+            this.visitToken(node.closeBraceToken);
+        }
+
+        public visitBreakStatement(node: BreakStatementSyntax): void {
+            this.visitToken(node.breakKeyword);
+            this.visitOptionalToken(node.identifier);
+            this.visitOptionalToken(node.semicolonToken);
+        }
+
+        public visitContinueStatement(node: ContinueStatementSyntax): void {
+            this.visitToken(node.continueKeyword);
+            this.visitOptionalToken(node.identifier);
+            this.visitOptionalToken(node.semicolonToken);
+        }
+
+        public visitForStatement(node: ForStatementSyntax): void {
+            this.visitToken(node.forKeyword);
+            this.visitToken(node.openParenToken);
+            this.visitOptionalNode(node.variableDeclaration);
+            visitNodeOrToken(this, node.initializer);
+            this.visitToken(node.firstSemicolonToken);
+            visitNodeOrToken(this, node.condition);
+            this.visitToken(node.secondSemicolonToken);
+            visitNodeOrToken(this, node.incrementor);
+            this.visitToken(node.closeParenToken);
+            node.statement.accept(this);
+        }
+
+        public visitForInStatement(node: ForInStatementSyntax): void {
+            this.visitToken(node.forKeyword);
+            this.visitToken(node.openParenToken);
+            this.visitOptionalNode(node.variableDeclaration);
+            visitNodeOrToken(this, node.left);
+            this.visitToken(node.inKeyword);
+            node.expression.accept(this);
+            this.visitToken(node.closeParenToken);
+            node.statement.accept(this);
+        }
+
+        public visitEmptyStatement(node: EmptyStatementSyntax): void {
+            this.visitToken(node.semicolonToken);
+        }
+
+        public visitThrowStatement(node: ThrowStatementSyntax): void {
+            this.visitToken(node.throwKeyword);
+            node.expression.accept(this);
+            this.visitOptionalToken(node.semicolonToken);
+        }
+
+        public visitWhileStatement(node: WhileStatementSyntax): void {
+            this.visitToken(node.whileKeyword);
+            this.visitToken(node.openParenToken);
+            node.condition.accept(this);
+            this.visitToken(node.closeParenToken);
+            node.statement.accept(this);
+        }
+
+        public visitTryStatement(node: TryStatementSyntax): void {
+            this.visitToken(node.tryKeyword);
+            node.block.accept(this);
+            this.visitOptionalNode(node.catchClause);
+            this.visitOptionalNode(node.finallyClause);
+        }
+
+        public visitLabeledStatement(node: LabeledStatementSyntax): void {
+            this.visitToken(node.identifier);
+            this.visitToken(node.colonToken);
+            node.statement.accept(this);
+        }
+
+        public visitDoStatement(node: DoStatementSyntax): void {
+            this.visitToken(node.doKeyword);
+            node.statement.accept(this);
+            this.visitToken(node.whileKeyword);
+            this.visitToken(node.openParenToken);
+            node.condition.accept(this);
+            this.visitToken(node.closeParenToken);
+            this.visitOptionalToken(node.semicolonToken);
+        }
+
+        public visitDebuggerStatement(node: DebuggerStatementSyntax): void {
+            this.visitToken(node.debuggerKeyword);
+            this.visitOptionalToken(node.semicolonToken);
+        }
+
+        public visitWithStatement(node: WithStatementSyntax): void {
+            this.visitToken(node.withKeyword);
+            this.visitToken(node.openParenToken);
+            node.condition.accept(this);
+            this.visitToken(node.closeParenToken);
+            node.statement.accept(this);
+        }
+
+        public visitPrefixUnaryExpression(node: PrefixUnaryExpressionSyntax): void {
+            this.visitToken(node.operatorToken);
+            node.operand.accept(this);
+        }
+
+        public visitDeleteExpression(node: DeleteExpressionSyntax): void {
+            this.visitToken(node.deleteKeyword);
+            node.expression.accept(this);
+        }
+
+        public visitTypeOfExpression(node: TypeOfExpressionSyntax): void {
+            this.visitToken(node.typeOfKeyword);
+            node.expression.accept(this);
+        }
+
+        public visitVoidExpression(node: VoidExpressionSyntax): void {
+            this.visitToken(node.voidKeyword);
+            node.expression.accept(this);
+        }
+
+        public visitConditionalExpression(node: ConditionalExpressionSyntax): void {
+            node.condition.accept(this);
+            this.visitToken(node.questionToken);
+            node.whenTrue.accept(this);
+            this.visitToken(node.colonToken);
+            node.whenFalse.accept(this);
+        }
+
+        public visitBinaryExpression(node: BinaryExpressionSyntax): void {
+            node.left.accept(this);
+            this.visitToken(node.operatorToken);
+            node.right.accept(this);
+        }
+
+        public visitPostfixUnaryExpression(node: PostfixUnaryExpressionSyntax): void {
+            node.operand.accept(this);
+            this.visitToken(node.operatorToken);
+        }
+
+        public visitMemberAccessExpression(node: MemberAccessExpressionSyntax): void {
+            node.expression.accept(this);
+            this.visitToken(node.dotToken);
+            this.visitToken(node.name);
+        }
+
+        public visitInvocationExpression(node: InvocationExpressionSyntax): void {
+            node.expression.accept(this);
+            node.argumentList.accept(this);
+        }
+
+        public visitArrayLiteralExpression(node: ArrayLiteralExpressionSyntax): void {
+            this.visitToken(node.openBracketToken);
+            this.visitSeparatedList(node.expressions);
+            this.visitToken(node.closeBracketToken);
+        }
+
+        public visitObjectLiteralExpression(node: ObjectLiteralExpressionSyntax): void {
+            this.visitToken(node.openBraceToken);
+            this.visitSeparatedList(node.propertyAssignments);
+            this.visitToken(node.closeBraceToken);
+        }
+
+        public visitObjectCreationExpression(node: ObjectCreationExpressionSyntax): void {
+            this.visitToken(node.newKeyword);
+            node.expression.accept(this);
+            this.visitOptionalNode(node.argumentList);
+        }
+
+        public visitParenthesizedExpression(node: ParenthesizedExpressionSyntax): void {
+            this.visitToken(node.openParenToken);
+            node.expression.accept(this);
+            this.visitToken(node.closeParenToken);
+        }
+
+        public visitParenthesizedArrowFunctionExpression(node: ParenthesizedArrowFunctionExpressionSyntax): void {
+            node.callSignature.accept(this);
+            this.visitToken(node.equalsGreaterThanToken);
+            this.visitOptionalNode(node.block);
+            visitNodeOrToken(this, node.expression);
+        }
+
+        public visitSimpleArrowFunctionExpression(node: SimpleArrowFunctionExpressionSyntax): void {
+            node.parameter.accept(this);
+            this.visitToken(node.equalsGreaterThanToken);
+            this.visitOptionalNode(node.block);
+            visitNodeOrToken(this, node.expression);
+        }
+
+        public visitCastExpression(node: CastExpressionSyntax): void {
+            this.visitToken(node.lessThanToken);
+            node.type.accept(this);
+            this.visitToken(node.greaterThanToken);
+            node.expression.accept(this);
+        }
+
+        public visitElementAccessExpression(node: ElementAccessExpressionSyntax): void {
+            node.expression.accept(this);
+            this.visitToken(node.openBracketToken);
+            node.argumentExpression.accept(this);
+            this.visitToken(node.closeBracketToken);
+        }
+
+        public visitFunctionExpression(node: FunctionExpressionSyntax): void {
+            this.visitToken(node.functionKeyword);
+            this.visitOptionalToken(node.identifier);
+            node.callSignature.accept(this);
+            node.block.accept(this);
+        }
+
+        public visitOmittedExpression(node: OmittedExpressionSyntax): void {
+        }
+
+        public visitVariableDeclaration(node: VariableDeclarationSyntax): void {
+            this.visitToken(node.varKeyword);
+            this.visitSeparatedList(node.variableDeclarators);
+        }
+
+        public visitVariableDeclarator(node: VariableDeclaratorSyntax): void {
+            this.visitToken(node.propertyName);
+            this.visitOptionalNode(node.typeAnnotation);
+            this.visitOptionalNode(node.equalsValueClause);
+        }
+
+        public visitArgumentList(node: ArgumentListSyntax): void {
+            this.visitOptionalNode(node.typeArgumentList);
+            this.visitToken(node.openParenToken);
+            this.visitSeparatedList(node.arguments);
+            this.visitToken(node.closeParenToken);
+        }
+
+        public visitParameterList(node: ParameterListSyntax): void {
+            this.visitToken(node.openParenToken);
+            this.visitSeparatedList(node.parameters);
+            this.visitToken(node.closeParenToken);
+        }
+
+        public visitTypeArgumentList(node: TypeArgumentListSyntax): void {
+            this.visitToken(node.lessThanToken);
+            this.visitSeparatedList(node.typeArguments);
+            this.visitToken(node.greaterThanToken);
+        }
+
+        public visitTypeParameterList(node: TypeParameterListSyntax): void {
+            this.visitToken(node.lessThanToken);
+            this.visitSeparatedList(node.typeParameters);
+            this.visitToken(node.greaterThanToken);
+        }
+
+        public visitHeritageClause(node: HeritageClauseSyntax): void {
+            this.visitToken(node.extendsOrImplementsKeyword);
+            this.visitSeparatedList(node.typeNames);
+        }
+
+        public visitEqualsValueClause(node: EqualsValueClauseSyntax): void {
+            this.visitToken(node.equalsToken);
+            node.value.accept(this);
+        }
+
+        public visitCaseSwitchClause(node: CaseSwitchClauseSyntax): void {
+            this.visitToken(node.caseKeyword);
+            node.expression.accept(this);
+            this.visitToken(node.colonToken);
+            this.visitList(node.statements);
+        }
+
+        public visitDefaultSwitchClause(node: DefaultSwitchClauseSyntax): void {
+            this.visitToken(node.defaultKeyword);
+            this.visitToken(node.colonToken);
+            this.visitList(node.statements);
+        }
+
+        public visitElseClause(node: ElseClauseSyntax): void {
+            this.visitToken(node.elseKeyword);
+            node.statement.accept(this);
+        }
+
+        public visitCatchClause(node: CatchClauseSyntax): void {
+            this.visitToken(node.catchKeyword);
+            this.visitToken(node.openParenToken);
+            this.visitToken(node.identifier);
+            this.visitOptionalNode(node.typeAnnotation);
+            this.visitToken(node.closeParenToken);
+            node.block.accept(this);
+        }
+
+        public visitFinallyClause(node: FinallyClauseSyntax): void {
+            this.visitToken(node.finallyKeyword);
+            node.block.accept(this);
+        }
+
+        public visitTypeParameter(node: TypeParameterSyntax): void {
+            this.visitToken(node.identifier);
+            this.visitOptionalNode(node.constraint);
+        }
+
+        public visitConstraint(node: ConstraintSyntax): void {
+            this.visitToken(node.extendsKeyword);
+            node.typeOrExpression.accept(this);
+        }
+
+        public visitSimplePropertyAssignment(node: SimplePropertyAssignmentSyntax): void {
+            this.visitToken(node.propertyName);
+            this.visitToken(node.colonToken);
+            node.expression.accept(this);
+        }
+
+        public visitFunctionPropertyAssignment(node: FunctionPropertyAssignmentSyntax): void {
+            this.visitToken(node.propertyName);
+            node.callSignature.accept(this);
+            node.block.accept(this);
+        }
+
+        public visitParameter(node: ParameterSyntax): void {
+            this.visitOptionalToken(node.dotDotDotToken);
+            this.visitList(node.modifiers);
+            this.visitToken(node.identifier);
+            this.visitOptionalToken(node.questionToken);
+            this.visitOptionalNode(node.typeAnnotation);
+            this.visitOptionalNode(node.equalsValueClause);
+        }
+
+        public visitEnumElement(node: EnumElementSyntax): void {
+            this.visitToken(node.propertyName);
+            this.visitOptionalNode(node.equalsValueClause);
+        }
+
+        public visitTypeAnnotation(node: TypeAnnotationSyntax): void {
+            this.visitToken(node.colonToken);
+            node.type.accept(this);
+        }
+
+        public visitExternalModuleReference(node: ExternalModuleReferenceSyntax): void {
+            this.visitToken(node.requireKeyword);
+            this.visitToken(node.openParenToken);
+            this.visitToken(node.stringLiteral);
+            this.visitToken(node.closeParenToken);
+        }
+
+        public visitModuleNameModuleReference(node: ModuleNameModuleReferenceSyntax): void {
+            node.moduleName.accept(this);
+        }
+    }
 }