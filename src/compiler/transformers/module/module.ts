--- conflicted
+++ resolved
@@ -1,943 +1,935 @@
-/// <reference path="../../factory.ts" />
-/// <reference path="../../visitor.ts" />
-
-/*@internal*/
-namespace ts {
-    export function transformModule(context: TransformationContext) {
-        const transformModuleDelegates: Map<(node: SourceFile) => SourceFile> = {
-            [ModuleKind.None]: transformCommonJSModule,
-            [ModuleKind.CommonJS]: transformCommonJSModule,
-            [ModuleKind.AMD]: transformAMDModule,
-            [ModuleKind.UMD]: transformUMDModule,
-        };
-
-        const {
-            startLexicalEnvironment,
-            endLexicalEnvironment,
-            hoistVariableDeclaration,
-            setNodeEmitFlags,
-            getNodeEmitFlags,
-        } = context;
-
-        const compilerOptions = context.getCompilerOptions();
-        const resolver = context.getEmitResolver();
-        const host = context.getEmitHost();
-        const languageVersion = getEmitScriptTarget(compilerOptions);
-        const moduleKind = getEmitModuleKind(compilerOptions);
-        const previousExpressionSubstitution = context.expressionSubstitution;
-        context.enableExpressionSubstitution(SyntaxKind.Identifier);
-        context.expressionSubstitution = substituteExpression;
-
-        let currentSourceFile: SourceFile;
-        let externalImports: (ImportDeclaration | ImportEqualsDeclaration | ExportDeclaration)[];
-        let exportSpecifiers: Map<ExportSpecifier[]>;
-        let exportEquals: ExportAssignment;
-        let hasExportStarsToExportValues: boolean;
-
-        return transformSourceFile;
-
-        /**
-         * Transforms the module aspects of a SourceFile.
-         *
-         * @param node The SourceFile node.
-         */
-        function transformSourceFile(node: SourceFile) {
-            if (isExternalModule(node) || compilerOptions.isolatedModules) {
-                currentSourceFile = node;
-
-                // Collect information about the external module.
-                ({ externalImports, exportSpecifiers, exportEquals, hasExportStarsToExportValues } = collectExternalModuleInfo(node, resolver));
-
-                // Perform the transformation.
-                const updated = transformModuleDelegates[moduleKind](node);
-                aggregateTransformFlags(updated);
-
-                currentSourceFile = undefined;
-                externalImports = undefined;
-                exportSpecifiers = undefined;
-                exportEquals = undefined;
-                hasExportStarsToExportValues = false;
-                return updated;
-            }
-
-            return node;
-        }
-
-        /**
-         * Transforms a SourceFile into a CommonJS module.
-         *
-         * @param node The SourceFile node.
-         */
-        function transformCommonJSModule(node: SourceFile) {
-            startLexicalEnvironment();
-
-            const statements: Statement[] = [];
-            const statementOffset = addPrologueDirectives(statements, node.statements, /*ensureUseStrict*/ !compilerOptions.noImplicitUseStrict);
-            addRange(statements, visitNodes(node.statements, visitor, isStatement, statementOffset));
-            addRange(statements, endLexicalEnvironment());
-            addExportEqualsIfNeeded(statements, /*emitAsReturn*/ false);
-
-            const updated = updateSourceFile(node, statements);
-            if (hasExportStarsToExportValues) {
-                setNodeEmitFlags(updated, NodeEmitFlags.EmitExportStar | getNodeEmitFlags(node));
-            }
-
-            return updated;
-        }
-
-        /**
-         * Transforms a SourceFile into an AMD module.
-         *
-         * @param node The SourceFile node.
-         */
-        function transformAMDModule(node: SourceFile) {
-            const define = createIdentifier("define");
-            const moduleName = tryGetModuleNameFromFile(node, host, compilerOptions);
-            return transformAsynchronousModule(node, define, moduleName, /*includeNonAmdDependencies*/ true);
-        }
-
-        /**
-         * Transforms a SourceFile into a UMD module.
-         *
-         * @param node The SourceFile node.
-         */
-        function transformUMDModule(node: SourceFile) {
-            const define = createIdentifier("define");
-            setNodeEmitFlags(define, NodeEmitFlags.UMDDefine);
-            return transformAsynchronousModule(node, define, /*moduleName*/ undefined, /*includeNonAmdDependencies*/ false);
-        }
-
-        /**
-         * Transforms a SourceFile into an AMD or UMD module.
-         *
-         * @param node The SourceFile node.
-         * @param define The expression used to define the module.
-         * @param moduleName An expression for the module name, if available.
-         * @param includeNonAmdDependencies A value indicating whether to incldue any non-AMD dependencies.
-         */
-        function transformAsynchronousModule(node: SourceFile, define: Expression, moduleName: Expression, includeNonAmdDependencies: boolean) {
-            // An AMD define function has the following shape:
-            //
-            //     define(id?, dependencies?, factory);
-            //
-            // This has the shape of the following:
-            //
-            //     define(name, ["module1", "module2"], function (module1Alias) { ... }
-            //
-            // The location of the alias in the parameter list in the factory function needs to
-            // match the position of the module name in the dependency list.
-            //
-            // To ensure this is true in cases of modules with no aliases, e.g.:
-            //
-            //     import "module"
-            //
-            // or
-            //
-            //     /// <amd-dependency path= "a.css" />
-            //
-            // we need to add modules without alias names to the end of the dependencies list
-
-            const { aliasedModuleNames, unaliasedModuleNames, importAliasNames } = collectAsynchronousDependencies(node, includeNonAmdDependencies);
-
-            // Create an updated SourceFile:
-            //
-            //     define(moduleName?, ["module1", "module2"], function ...
-            return updateSourceFile(node, [
-                createStatement(
-                    createCall(
-                        define,
-                        [
-                            // Add the module name (if provided).
-                            ...(moduleName ? [moduleName] : []),
-
-                            // Add the dependency array argument:
-                            //
-                            //     ["require", "exports", module1", "module2", ...]
-                            createArrayLiteral([
-                                createLiteral("require"),
-                                createLiteral("exports"),
-                                ...aliasedModuleNames,
-                                ...unaliasedModuleNames
-                            ]),
-
-                            // Add the module body function argument:
-                            //
-                            //     function (require, exports, module1, module2) ...
-                            createFunctionExpression(
-                                /*asteriskToken*/ undefined,
-                                /*name*/ undefined,
-                                [
-                                    createParameter("require"),
-                                    createParameter("exports"),
-                                    ...importAliasNames
-                                ],
-                                transformAsynchronousModuleBody(node)
-                            )
-                        ]
-                    )
-                )
-            ]);
-        }
-
-        /**
-         * Transforms a SourceFile into an AMD or UMD module body.
-         *
-         * @param node The SourceFile node.
-         */
-        function transformAsynchronousModuleBody(node: SourceFile) {
-            startLexicalEnvironment();
-
-            const statements: Statement[] = [];
-            const statementOffset = addPrologueDirectives(statements, node.statements, /*ensureUseStrict*/ !compilerOptions.noImplicitUseStrict);
-
-            // Visit each statement of the module body.
-            addRange(statements, visitNodes(node.statements, visitor, isStatement, statementOffset));
-
-            // End the lexical environment for the module body
-            // and merge any new lexical declarations.
-            addRange(statements, endLexicalEnvironment());
-
-            // Append the 'export =' statement if provided.
-            addExportEqualsIfNeeded(statements, /*emitAsReturn*/ true);
-
-            const body = createBlock(statements, /*location*/ undefined, /*multiLine*/ true);
-            if (hasExportStarsToExportValues) {
-                // If we have any `export * from ...` declarations
-                // we need to inform the emitter to add the __export helper.
-                setNodeEmitFlags(body, NodeEmitFlags.EmitExportStar);
-            }
-
-            return body;
-        }
-
-        function addExportEqualsIfNeeded(statements: Statement[], emitAsReturn: boolean) {
-            if (exportEquals && resolver.isValueAliasDeclaration(exportEquals)) {
-                if (emitAsReturn) {
-                    statements.push(createReturn(exportEquals.expression));
-                }
-                else {
-                    statements.push(
-                        createStatement(
-                            createAssignment(
-                                createPropertyAccess(
-                                    createIdentifier("module"),
-                                    "exports"
-                                ),
-                                exportEquals.expression
-                            )
-                        )
-                    );
-                }
-            }
-        }
-
-        /**
-         * Visits a node at the top level of the source file.
-         *
-         * @param node The node.
-         */
-        function visitor(node: Node): VisitResult<Node> {
-            switch (node.kind) {
-                case SyntaxKind.ImportDeclaration:
-                    return visitImportDeclaration(<ImportDeclaration>node);
-
-                case SyntaxKind.ImportEqualsDeclaration:
-                    return visitImportEqualsDeclaration(<ImportEqualsDeclaration>node);
-
-                case SyntaxKind.ExportDeclaration:
-                    return visitExportDeclaration(<ExportDeclaration>node);
-
-                case SyntaxKind.ExportAssignment:
-                    return visitExportAssignment(<ExportAssignment>node);
-
-                case SyntaxKind.VariableStatement:
-                    return visitVariableStatement(<VariableStatement>node);
-
-                case SyntaxKind.FunctionDeclaration:
-                    return visitFunctionDeclaration(<FunctionDeclaration>node);
-
-                case SyntaxKind.ClassDeclaration:
-                    return visitClassDeclaration(<ClassDeclaration>node);
-
-                case SyntaxKind.ExpressionStatement:
-                    return visitExpressionStatement(<ExpressionStatement>node);
-
-                default:
-                    // This visitor does not descend into the tree, as export/import statements
-                    // are only transformed at the top level of a file.
-                    return node;
-            }
-        }
-
-        /**
-         * Visits an ImportDeclaration node.
-         *
-         * @param node The ImportDeclaration node.
-         */
-        function visitImportDeclaration(node: ImportDeclaration): VisitResult<Statement> {
-            if (!contains(externalImports, node)) {
-                return undefined;
-            }
-
-            const statements: Statement[] = [];
-            const namespaceDeclaration = getNamespaceDeclarationNode(node);
-            if (moduleKind !== ModuleKind.AMD) {
-                if (!node.importClause) {
-                    // import "mod";
-                    statements.push(
-                        createStatement(
-                            createRequireCall(node),
-                            /*location*/ node
-                        )
-                    );
-                }
-                else {
-                    const variables: VariableDeclaration[] = [];
-                    if (namespaceDeclaration && !isDefaultImport(node)) {
-                        // import * as n from "mod";
-                        variables.push(
-                            createVariableDeclaration(
-                                getSynthesizedClone(namespaceDeclaration.name),
-                                createRequireCall(node)
-                            )
-                        );
-                    }
-                    else {
-                        // import d from "mod";
-                        // import { x, y } from "mod";
-                        // import d, { x, y } from "mod";
-                        // import d, * as n from "mod";
-                        variables.push(
-                            createVariableDeclaration(
-                                getGeneratedNameForNode(node),
-                                createRequireCall(node)
-                            )
-                        );
-
-                        if (namespaceDeclaration && isDefaultImport(node)) {
-                            variables.push(
-                                createVariableDeclaration(
-                                    getSynthesizedClone(namespaceDeclaration.name),
-                                    getGeneratedNameForNode(node)
-                                )
-                            );
-                        }
-                    }
-
-                    statements.push(
-                        createVariableStatement(
-                            /*modifiers*/ undefined,
-                            createConstDeclarationList(variables),
-                            /*location*/ node
-                        )
-                    );
-                }
-            }
-            else if (namespaceDeclaration && isDefaultImport(node)) {
-                // import d, * as n from "mod";
-                statements.push(
-                    createVariableStatement(
-                        /*modifiers*/ undefined,
-                        createVariableDeclarationList([
-                            createVariableDeclaration(
-                                getSynthesizedClone(namespaceDeclaration.name),
-                                getGeneratedNameForNode(node),
-                                /*location*/ node
-                            )
-                        ])
-                    )
-                );
-            }
-
-            addExportImportAssignments(statements, node);
-            return singleOrMany(statements);
-        }
-
-        function visitImportEqualsDeclaration(node: ImportEqualsDeclaration): VisitResult<Statement> {
-            if (!contains(externalImports, node)) {
-                return undefined;
-            }
-
-            // Set emitFlags on the name of the importEqualsDeclaration
-            // This is so the printer will not substitute the identifier
-            setNodeEmitFlags(node.name, NodeEmitFlags.NoSubstitution);
-            const statements: Statement[] = [];
-            if (moduleKind !== ModuleKind.AMD) {
-                if (hasModifier(node, ModifierFlags.Export)) {
-                    statements.push(
-                        createStatement(
-                            createExportAssignment(
-                                node.name,
-                                createRequireCall(node)
-                            ),
-                            /*location*/ node
-                        )
-                    );
-                }
-                else {
-                    statements.push(
-                        createVariableStatement(
-                            /*modifiers*/ undefined,
-                            createVariableDeclarationList([
-                                createVariableDeclaration(
-                                    getSynthesizedClone(node.name),
-                                    createRequireCall(node)
-                                )
-                            ],
-                            /*location*/ undefined,
-                            /*flags*/ languageVersion >= ScriptTarget.ES6 ? NodeFlags.Const : NodeFlags.None),
-                            /*location*/ node
-                        )
-                    );
-                }
-            }
-            else {
-                if (hasModifier(node, ModifierFlags.Export)) {
-                    statements.push(
-                        createStatement(
-                            createExportAssignment(node.name, node.name),
-                            /*location*/ node
-                        )
-                    );
-                }
-            }
-
-            addExportImportAssignments(statements, node);
-            return statements;
-        }
-
-        function visitExportDeclaration(node: ExportDeclaration): VisitResult<Statement> {
-            if (!contains(externalImports, node)) {
-                return undefined;
-            }
-
-            const generatedName = getGeneratedNameForNode(node);
-            if (node.exportClause) {
-                const statements: Statement[] = [];
-                // export { x, y } from "mod";
-                if (moduleKind !== ModuleKind.AMD) {
-                    statements.push(
-                        createVariableStatement(
-                            /*modifiers*/ undefined,
-                            createVariableDeclarationList([
-                                createVariableDeclaration(
-                                    generatedName,
-                                    createRequireCall(node),
-                                    /*location*/ node
-                                )
-                            ])
-                        )
-                    );
-                }
-                for (const specifier of node.exportClause.elements) {
-                    if (resolver.isValueAliasDeclaration(specifier)) {
-                        const exportedValue = createPropertyAccess(
-                            generatedName,
-                            specifier.propertyName || specifier.name
-                        );
-                        statements.push(
-                            createStatement(
-                                createExportAssignment(specifier.name, exportedValue),
-                                /*location*/ specifier
-                            )
-                        );
-                    }
-                }
-
-                return singleOrMany(statements);
-            }
-            else if (resolver.moduleExportsSomeValue(node.moduleSpecifier)) {
-                // export * from "mod";
-                return createStatement(
-                    createCall(
-                        createIdentifier("__export"),
-                        [
-                            moduleKind !== ModuleKind.AMD
-                                ? createRequireCall(node)
-                                : generatedName
-                        ]
-                    ),
-                    /*location*/ node
-                );
-            }
-        }
-
-        function visitExportAssignment(node: ExportAssignment): VisitResult<Statement> {
-            if (!node.isExportEquals) {
-                if (nodeIsSynthesized(node) || resolver.isValueAliasDeclaration(node)) {
-                    const statements: Statement[] = [];
-                    addExportDefault(statements, node.expression, /*location*/ node);
-                    return statements;
-                }
-            }
-
-            return undefined;
-        }
-
-        function addExportDefault(statements: Statement[], expression: Expression, location: TextRange): void {
-            tryAddExportDefaultCompat(statements);
-
-            statements.push(
-                createStatement(
-                    createExportAssignment(
-                        createIdentifier("default"),
-                        expression
-                    ),
-                    location
-                )
-            );
-        }
-
-        function tryAddExportDefaultCompat(statements: Statement[]) {
-            const original = getOriginalNode(currentSourceFile);
-            Debug.assert(original.kind === SyntaxKind.SourceFile);
-
-            if (!original.symbol.exports["___esModule"]) {
-                if (languageVersion === ScriptTarget.ES3) {
-                    statements.push(
-                        createStatement(
-                            createExportAssignment(
-                                createIdentifier("__esModule"),
-                                createLiteral(true)
-                            )
-                        )
-                    );
-                }
-                else {
-                    statements.push(
-                        createStatement(
-                            createObjectDefineProperty(
-                                createIdentifier("exports"),
-                                createLiteral("__esModule"),
-                                { value: createLiteral(true) }
-                            )
-                        )
-                    );
-                }
-            }
-        }
-
-        function addExportImportAssignments(statements: Statement[], node: Node) {
-            const names = reduceEachChild(node, collectExportMembers, []);
-            for (const name of names) {
-                addExportMemberAssignments(statements, name);
-            }
-        }
-
-        function collectExportMembers(names: Identifier[], node: Node): Identifier[] {
-            if (isAliasSymbolDeclaration(node) && resolver.isValueAliasDeclaration(node) && isDeclaration(node)) {
-                const name = node.name;
-                if (isIdentifier(name)) {
-                    names.push(name);
-                }
-            }
-
-            return reduceEachChild(node, collectExportMembers, names);
-        }
-
-        function addExportMemberAssignments(statements: Statement[], name: Identifier): void {
-            if (!exportEquals && exportSpecifiers && hasProperty(exportSpecifiers, name.text)) {
-                for (const specifier of exportSpecifiers[name.text]) {
-                    statements.push(
-                        startOnNewLine(
-                            createStatement(
-                                createExportAssignment(specifier.name, name),
-                                /*location*/ specifier.name
-                            )
-                        )
-                    );
-                }
-            }
-        }
-
-        function addExportMemberAssignment(statements: Statement[], node: DeclarationStatement) {
-            if (hasModifier(node, ModifierFlags.Default)) {
-                addExportDefault(statements, getDeclarationName(node), /*location*/ node);
-            }
-            else {
-                statements.push(
-                    createExportStatement(node.name, setNodeEmitFlags(getSynthesizedClone(node.name), NodeEmitFlags.LocalName), /*location*/ node)
-                );
-            }
-        }
-
-        function visitVariableStatement(node: VariableStatement): VisitResult<Statement> {
-            // If the variable is for a generated declaration,
-            // we should maintain it and just strip off the 'export' modifier if necessary.
-            const originalKind = getOriginalNode(node).kind;
-            if (originalKind === SyntaxKind.ModuleDeclaration ||
-                originalKind === SyntaxKind.EnumDeclaration ||
-                originalKind === SyntaxKind.ClassDeclaration) {
-
-                if (!hasModifier(node, ModifierFlags.Export)) {
-                    return node;
-                }
-
-                return setOriginalNode(
-                    createVariableStatement(
-                        /*modifiers*/ undefined,
-                        node.declarationList
-                    ),
-                    node
-                );
-            }
-
-            const resultStatements: Statement[] = [];
-
-            // If we're exporting these variables, then these just become assignments to 'exports.blah'.
-            // We only want to emit assignments for variables with initializers.
-            if (hasModifier(node, ModifierFlags.Export)) {
-                const variables = getInitializedVariables(node.declarationList);
-                if (variables.length > 0) {
-                    let inlineAssignments = createStatement(
-                        inlineExpressions(
-                            map(variables, transformInitializedVariable)
-                        )
-                    );
-                    resultStatements.push(inlineAssignments);
-                }
-            }
-            else {
-                resultStatements.push(node);
-            }
-
-<<<<<<< HEAD
-            // While we might not have been exported here, each variable might have been exported
-            // later on in an export specifier (e.g. `export {foo as blah, bar}`).
-            for (const decl of node.declarationList.declarations) {
-                addExportMemberAssignmentsForBindingName(resultStatements, decl.name);
-            }
-
-            return resultStatements;
-        }
-
-        /**
-         * Creates appropriate assignments for each binding identifier that is exported in an export specifier,
-         * and inserts it into 'resultStatements'.
-         */
-        function addExportMemberAssignmentsForBindingName(resultStatements: Statement[], name: BindingName): void {
-            if (isBindingPattern(name)) {
-                for (const element of name.elements) {
-                    addExportMemberAssignmentsForBindingName(resultStatements, element.name)
-                }
-            }
-            else {
-                addExportMemberAssignments(resultStatements, name);
-=======
-                return createStatement(
-                    inlineExpressions(
-                        map(variables, transformInitializedVariable)
-                    ),
-                    node
-                );
->>>>>>> 7761ef7b
-            }
-        }
-
-        function transformInitializedVariable(node: VariableDeclaration): Expression {
-            const name = node.name;
-            if (isBindingPattern(name)) {
-                return flattenVariableDestructuringToExpression(
-                    context,
-                    node,
-                    hoistVariableDeclaration,
-                    getModuleMemberName,
-                    visitor
-                );
-            }
-            else {
-                return createAssignment(
-                    getModuleMemberName(name),
-                    visitNode(node.initializer, visitor, isExpression)
-                );
-            }
-        }
-
-        function visitFunctionDeclaration(node: FunctionDeclaration): VisitResult<Statement> {
-            const statements: Statement[] = [];
-            const name = node.name || getGeneratedNameForNode(node);
-            if (hasModifier(node, ModifierFlags.Export)) {
-                statements.push(
-                    createFunctionDeclaration(
-                        /*modifiers*/ undefined,
-                        /*asteriskToken*/ undefined,
-                        name,
-                        node.parameters,
-                        node.body,
-                        /*location*/ node
-                    )
-                );
-
-                addExportMemberAssignment(statements, node);
-            }
-            else {
-                statements.push(node);
-            }
-
-            if (node.name) {
-                addExportMemberAssignments(statements, node.name);
-            }
-
-            return singleOrMany(statements);
-        }
-
-        function visitClassDeclaration(node: ClassDeclaration): VisitResult<Statement> {
-            const statements: Statement[] = [];
-            const name = node.name || getGeneratedNameForNode(node);
-            // Set emitFlags on the name of the classDeclaration
-            // This is so that when printer will not substitute the identifier
-            setNodeEmitFlags(name, NodeEmitFlags.NoSubstitution);
-            if (hasModifier(node, ModifierFlags.Export)) {
-                statements.push(
-                    createClassDeclaration(
-                        /*modifiers*/ undefined,
-                        name,
-                        node.heritageClauses,
-                        node.members,
-                        /*location*/ node
-                    )
-                );
-
-                addExportMemberAssignment(statements, node);
-            }
-            else {
-                statements.push(node);
-            }
-
-            // Decorators end up creating a series of assignment expressions which overwrite
-            // the local binding that we export, so we need to defer from exporting decorated classes
-            // until the decoration assignments take place. We do this when visiting expression-statements.
-            if (node.name && !(node.decorators && node.decorators.length)) {
-                addExportMemberAssignments(statements, node.name);
-            }
-
-            return singleOrMany(statements);
-        }
-
-        function visitExpressionStatement(node: ExpressionStatement): VisitResult<Statement> {
-            const original = getOriginalNode(node);
-            const origKind = original.kind;
-
-            if (origKind === SyntaxKind.EnumDeclaration || origKind === SyntaxKind.ModuleDeclaration) {
-                return visitExpressionStatementForEnumOrNamespaceDeclaration(node, <EnumDeclaration | ModuleDeclaration>original);
-            }
-            else if (origKind === SyntaxKind.ClassDeclaration) {
-                // The decorated assignment for a class name may need to be transformed.
-                const classDecl = original as ClassDeclaration;
-                if (classDecl.name) {
-                    const statements = [node];
-                    // Avoid emitting a default because a decorated default-exported class will have been rewritten in the TS transformer to
-                    // a decorator assignment (`foo = __decorate(...)`) followed by a separate default export declaration (`export default foo`).
-                    // We will eventually take care of that default export assignment when we transform the generated default export declaration.
-                    if (hasModifier(classDecl, ModifierFlags.Export) && !hasModifier(classDecl, ModifierFlags.Default)) {
-                        addExportMemberAssignment(statements, classDecl)
-                    }
-
-                    addExportMemberAssignments(statements, classDecl.name);
-
-                    if (statements.length > 1) {
-                        Debug.assert(!!classDecl.decorators, "Expression statements should only have an export member assignment when decorated.")
-                    }
-                    return statements;
-                }
-            }
-
-            return node;
-        }
-
-        function visitExpressionStatementForEnumOrNamespaceDeclaration(node: ExpressionStatement, original: EnumDeclaration | ModuleDeclaration): VisitResult<Statement> {
-            const statements: Statement[] = [node];
-
-            // Preserve old behavior for enums in which a variable statement is emitted after the body itself.
-            if (hasModifier(original, ModifierFlags.Export) &&
-                original.kind === SyntaxKind.EnumDeclaration &&
-                isFirstDeclarationOfKind(original, SyntaxKind.EnumDeclaration)) {
-                addVarForExportedEnumOrNamespaceDeclaration(statements, original);
-            }
-
-            addExportMemberAssignments(statements, original.name);
-
-            return statements;
-        }
-
-        /**
-         * Adds a trailing VariableStatement for an enum or module declaration.
-         */
-        function addVarForExportedEnumOrNamespaceDeclaration(statements: Statement[], node: EnumDeclaration | ModuleDeclaration) {
-            statements.push(
-                createVariableStatement(
-                    /*modifiers*/ undefined,
-                    [createVariableDeclaration(
-                        getDeclarationName(node),
-                        createPropertyAccess(createIdentifier("exports"), getDeclarationName(node))
-                    )],
-                    /*location*/ node
-                )
-            );
-        }
-
-        function getDeclarationName(node: DeclarationStatement) {
-            return node.name ? getSynthesizedClone(node.name) : getGeneratedNameForNode(node);
-        }
-
-        function substituteExpression(node: Expression) {
-            node = previousExpressionSubstitution(node);
-            if (isIdentifier(node)) {
-                return substituteExpressionIdentifier(node);
-            }
-
-            return node;
-        }
-
-        function substituteExpressionIdentifier(node: Identifier): Expression {
-            if (getNodeEmitFlags(node) & NodeEmitFlags.LocalName) {
-                return node;
-            }
-
-            const container = resolver.getReferencedExportContainer(node, (getNodeEmitFlags(node) & NodeEmitFlags.ExportName) !== 0);
-            if (container) {
-                if (container.kind === SyntaxKind.SourceFile) {
-                    return createPropertyAccess(
-                        createIdentifier("exports"),
-                        getSynthesizedClone(node),
-                        /*location*/ node
-                    );
-                }
-            }
-            else {
-                const declaration = resolver.getReferencedImportDeclaration(node);
-                if (declaration) {
-                    if (declaration.kind === SyntaxKind.ImportClause) {
-                        if (languageVersion >= ScriptTarget.ES5) {
-                            return createPropertyAccess(
-                                getGeneratedNameForNode(declaration.parent),
-                                createIdentifier("default"),
-                                /*location*/ node
-                            );
-                        }
-                        else {
-                            return createElementAccess(
-                                getGeneratedNameForNode(declaration.parent),
-                                createLiteral("default"),
-                                /*location*/ node
-                            );
-                        }
-                    }
-                    else if (declaration.kind === SyntaxKind.ImportSpecifier) {
-                        const name = (<ImportSpecifier>declaration).propertyName
-                            || (<ImportSpecifier>declaration).name;
-                        if (name.originalKeywordKind === SyntaxKind.DefaultKeyword && languageVersion <= ScriptTarget.ES3) {
-                            return createElementAccess(
-                                getGeneratedNameForNode(declaration.parent.parent.parent),
-                                createLiteral(name.text),
-                                /*location*/ node
-                            );
-                        }
-                        else {
-                            return createPropertyAccess(
-                                getGeneratedNameForNode(declaration.parent.parent.parent),
-                                getSynthesizedClone(name),
-                                /*location*/ node
-                            );
-                        }
-                    }
-                }
-            }
-
-            return node;
-        }
-
-        function getModuleMemberName(name: Identifier) {
-            return createPropertyAccess(
-                createIdentifier("exports"),
-                name,
-                /*location*/ name
-            );
-        }
-
-        function createRequireCall(importNode: ImportDeclaration | ImportEqualsDeclaration | ExportDeclaration) {
-            const moduleName = getExternalModuleNameLiteral(importNode, currentSourceFile, host, resolver, compilerOptions);
-            const args: Expression[] = [];
-            if (isDefined(moduleName)) {
-                args.push(moduleName);
-            }
-
-            return createCall(createIdentifier("require"), args);
-        }
-
-        function createExportStatement(name: Identifier, value: Expression, location?: TextRange) {
-            return startOnNewLine(createStatement(createExportAssignment(name, value), location));
-        }
-
-        function createExportAssignment(name: Identifier, value: Expression) {
-            return createAssignment(
-                name.originalKeywordKind === SyntaxKind.DefaultKeyword && languageVersion === ScriptTarget.ES3
-                    ? createElementAccess(
-                        createIdentifier("exports"),
-                        createLiteral(name.text)
-                    )
-                    : createPropertyAccess(
-                        createIdentifier("exports"),
-                        getSynthesizedClone(name)
-                    ),
-                value
-            );
-        }
-
-        interface AsynchronousDependencies {
-            aliasedModuleNames: Expression[];
-            unaliasedModuleNames: Expression[];
-            importAliasNames: ParameterDeclaration[];
-        }
-
-        function collectAsynchronousDependencies(node: SourceFile, includeNonAmdDependencies: boolean): AsynchronousDependencies {
-            // names of modules with corresponding parameter in the factory function
-            const aliasedModuleNames: Expression[] = [];
-
-            // names of modules with no corresponding parameters in factory function
-            const unaliasedModuleNames: Expression[] = [];
-
-            // names of the parameters in the factory function; these
-            // parameters need to match the indexes of the corresponding
-            // module names in aliasedModuleNames.
-            const importAliasNames: ParameterDeclaration[] = [];
-
-            // Fill in amd-dependency tags
-            for (const amdDependency of node.amdDependencies) {
-                if (amdDependency.name) {
-                    aliasedModuleNames.push(createLiteral(amdDependency.path));
-                    importAliasNames.push(createParameter(amdDependency.name));
-                }
-                else {
-                    unaliasedModuleNames.push(createLiteral(amdDependency.path));
-                }
-            }
-
-            for (const importNode of externalImports) {
-                // Find the name of the external module
-                const externalModuleName = getExternalModuleNameLiteral(importNode, currentSourceFile, host, resolver, compilerOptions);
-
-                // Find the name of the module alias, if there is one
-                const importAliasName = getLocalNameForExternalImport(importNode, currentSourceFile);
-                if (includeNonAmdDependencies && importAliasName) {
-                    // Set emitFlags on the name of the classDeclaration
-                    // This is so that when printer will not substitute the identifier
-                    setNodeEmitFlags(importAliasName, NodeEmitFlags.NoSubstitution);
-                    aliasedModuleNames.push(externalModuleName);
-                    importAliasNames.push(createParameter(importAliasName));
-                }
-                else {
-                    unaliasedModuleNames.push(externalModuleName);
-                }
-            }
-
-            return { aliasedModuleNames, unaliasedModuleNames, importAliasNames };
-        }
-
-        function updateSourceFile(node: SourceFile, statements: Statement[]) {
-            const updated = getMutableClone(node);
-            updated.statements = createNodeArray(statements, node.statements);
-            return updated;
-        }
-    }
-}
+/// <reference path="../../factory.ts" />
+/// <reference path="../../visitor.ts" />
+
+/*@internal*/
+namespace ts {
+    export function transformModule(context: TransformationContext) {
+        const transformModuleDelegates: Map<(node: SourceFile) => SourceFile> = {
+            [ModuleKind.None]: transformCommonJSModule,
+            [ModuleKind.CommonJS]: transformCommonJSModule,
+            [ModuleKind.AMD]: transformAMDModule,
+            [ModuleKind.UMD]: transformUMDModule,
+        };
+
+        const {
+            startLexicalEnvironment,
+            endLexicalEnvironment,
+            hoistVariableDeclaration,
+            setNodeEmitFlags,
+            getNodeEmitFlags,
+        } = context;
+
+        const compilerOptions = context.getCompilerOptions();
+        const resolver = context.getEmitResolver();
+        const host = context.getEmitHost();
+        const languageVersion = getEmitScriptTarget(compilerOptions);
+        const moduleKind = getEmitModuleKind(compilerOptions);
+        const previousExpressionSubstitution = context.expressionSubstitution;
+        context.enableExpressionSubstitution(SyntaxKind.Identifier);
+        context.expressionSubstitution = substituteExpression;
+
+        let currentSourceFile: SourceFile;
+        let externalImports: (ImportDeclaration | ImportEqualsDeclaration | ExportDeclaration)[];
+        let exportSpecifiers: Map<ExportSpecifier[]>;
+        let exportEquals: ExportAssignment;
+        let hasExportStarsToExportValues: boolean;
+
+        return transformSourceFile;
+
+        /**
+         * Transforms the module aspects of a SourceFile.
+         *
+         * @param node The SourceFile node.
+         */
+        function transformSourceFile(node: SourceFile) {
+            if (isExternalModule(node) || compilerOptions.isolatedModules) {
+                currentSourceFile = node;
+
+                // Collect information about the external module.
+                ({ externalImports, exportSpecifiers, exportEquals, hasExportStarsToExportValues } = collectExternalModuleInfo(node, resolver));
+
+                // Perform the transformation.
+                const updated = transformModuleDelegates[moduleKind](node);
+                aggregateTransformFlags(updated);
+
+                currentSourceFile = undefined;
+                externalImports = undefined;
+                exportSpecifiers = undefined;
+                exportEquals = undefined;
+                hasExportStarsToExportValues = false;
+                return updated;
+            }
+
+            return node;
+        }
+
+        /**
+         * Transforms a SourceFile into a CommonJS module.
+         *
+         * @param node The SourceFile node.
+         */
+        function transformCommonJSModule(node: SourceFile) {
+            startLexicalEnvironment();
+
+            const statements: Statement[] = [];
+            const statementOffset = addPrologueDirectives(statements, node.statements, /*ensureUseStrict*/ !compilerOptions.noImplicitUseStrict);
+            addRange(statements, visitNodes(node.statements, visitor, isStatement, statementOffset));
+            addRange(statements, endLexicalEnvironment());
+            addExportEqualsIfNeeded(statements, /*emitAsReturn*/ false);
+
+            const updated = updateSourceFile(node, statements);
+            if (hasExportStarsToExportValues) {
+                setNodeEmitFlags(updated, NodeEmitFlags.EmitExportStar | getNodeEmitFlags(node));
+            }
+
+            return updated;
+        }
+
+        /**
+         * Transforms a SourceFile into an AMD module.
+         *
+         * @param node The SourceFile node.
+         */
+        function transformAMDModule(node: SourceFile) {
+            const define = createIdentifier("define");
+            const moduleName = tryGetModuleNameFromFile(node, host, compilerOptions);
+            return transformAsynchronousModule(node, define, moduleName, /*includeNonAmdDependencies*/ true);
+        }
+
+        /**
+         * Transforms a SourceFile into a UMD module.
+         *
+         * @param node The SourceFile node.
+         */
+        function transformUMDModule(node: SourceFile) {
+            const define = createIdentifier("define");
+            setNodeEmitFlags(define, NodeEmitFlags.UMDDefine);
+            return transformAsynchronousModule(node, define, /*moduleName*/ undefined, /*includeNonAmdDependencies*/ false);
+        }
+
+        /**
+         * Transforms a SourceFile into an AMD or UMD module.
+         *
+         * @param node The SourceFile node.
+         * @param define The expression used to define the module.
+         * @param moduleName An expression for the module name, if available.
+         * @param includeNonAmdDependencies A value indicating whether to incldue any non-AMD dependencies.
+         */
+        function transformAsynchronousModule(node: SourceFile, define: Expression, moduleName: Expression, includeNonAmdDependencies: boolean) {
+            // An AMD define function has the following shape:
+            //
+            //     define(id?, dependencies?, factory);
+            //
+            // This has the shape of the following:
+            //
+            //     define(name, ["module1", "module2"], function (module1Alias) { ... }
+            //
+            // The location of the alias in the parameter list in the factory function needs to
+            // match the position of the module name in the dependency list.
+            //
+            // To ensure this is true in cases of modules with no aliases, e.g.:
+            //
+            //     import "module"
+            //
+            // or
+            //
+            //     /// <amd-dependency path= "a.css" />
+            //
+            // we need to add modules without alias names to the end of the dependencies list
+
+            const { aliasedModuleNames, unaliasedModuleNames, importAliasNames } = collectAsynchronousDependencies(node, includeNonAmdDependencies);
+
+            // Create an updated SourceFile:
+            //
+            //     define(moduleName?, ["module1", "module2"], function ...
+            return updateSourceFile(node, [
+                createStatement(
+                    createCall(
+                        define,
+                        [
+                            // Add the module name (if provided).
+                            ...(moduleName ? [moduleName] : []),
+
+                            // Add the dependency array argument:
+                            //
+                            //     ["require", "exports", module1", "module2", ...]
+                            createArrayLiteral([
+                                createLiteral("require"),
+                                createLiteral("exports"),
+                                ...aliasedModuleNames,
+                                ...unaliasedModuleNames
+                            ]),
+
+                            // Add the module body function argument:
+                            //
+                            //     function (require, exports, module1, module2) ...
+                            createFunctionExpression(
+                                /*asteriskToken*/ undefined,
+                                /*name*/ undefined,
+                                [
+                                    createParameter("require"),
+                                    createParameter("exports"),
+                                    ...importAliasNames
+                                ],
+                                transformAsynchronousModuleBody(node)
+                            )
+                        ]
+                    )
+                )
+            ]);
+        }
+
+        /**
+         * Transforms a SourceFile into an AMD or UMD module body.
+         *
+         * @param node The SourceFile node.
+         */
+        function transformAsynchronousModuleBody(node: SourceFile) {
+            startLexicalEnvironment();
+
+            const statements: Statement[] = [];
+            const statementOffset = addPrologueDirectives(statements, node.statements, /*ensureUseStrict*/ !compilerOptions.noImplicitUseStrict);
+
+            // Visit each statement of the module body.
+            addRange(statements, visitNodes(node.statements, visitor, isStatement, statementOffset));
+
+            // End the lexical environment for the module body
+            // and merge any new lexical declarations.
+            addRange(statements, endLexicalEnvironment());
+
+            // Append the 'export =' statement if provided.
+            addExportEqualsIfNeeded(statements, /*emitAsReturn*/ true);
+
+            const body = createBlock(statements, /*location*/ undefined, /*multiLine*/ true);
+            if (hasExportStarsToExportValues) {
+                // If we have any `export * from ...` declarations
+                // we need to inform the emitter to add the __export helper.
+                setNodeEmitFlags(body, NodeEmitFlags.EmitExportStar);
+            }
+
+            return body;
+        }
+
+        function addExportEqualsIfNeeded(statements: Statement[], emitAsReturn: boolean) {
+            if (exportEquals && resolver.isValueAliasDeclaration(exportEquals)) {
+                if (emitAsReturn) {
+                    statements.push(createReturn(exportEquals.expression));
+                }
+                else {
+                    statements.push(
+                        createStatement(
+                            createAssignment(
+                                createPropertyAccess(
+                                    createIdentifier("module"),
+                                    "exports"
+                                ),
+                                exportEquals.expression
+                            )
+                        )
+                    );
+                }
+            }
+        }
+
+        /**
+         * Visits a node at the top level of the source file.
+         *
+         * @param node The node.
+         */
+        function visitor(node: Node): VisitResult<Node> {
+            switch (node.kind) {
+                case SyntaxKind.ImportDeclaration:
+                    return visitImportDeclaration(<ImportDeclaration>node);
+
+                case SyntaxKind.ImportEqualsDeclaration:
+                    return visitImportEqualsDeclaration(<ImportEqualsDeclaration>node);
+
+                case SyntaxKind.ExportDeclaration:
+                    return visitExportDeclaration(<ExportDeclaration>node);
+
+                case SyntaxKind.ExportAssignment:
+                    return visitExportAssignment(<ExportAssignment>node);
+
+                case SyntaxKind.VariableStatement:
+                    return visitVariableStatement(<VariableStatement>node);
+
+                case SyntaxKind.FunctionDeclaration:
+                    return visitFunctionDeclaration(<FunctionDeclaration>node);
+
+                case SyntaxKind.ClassDeclaration:
+                    return visitClassDeclaration(<ClassDeclaration>node);
+
+                case SyntaxKind.ExpressionStatement:
+                    return visitExpressionStatement(<ExpressionStatement>node);
+
+                default:
+                    // This visitor does not descend into the tree, as export/import statements
+                    // are only transformed at the top level of a file.
+                    return node;
+            }
+        }
+
+        /**
+         * Visits an ImportDeclaration node.
+         *
+         * @param node The ImportDeclaration node.
+         */
+        function visitImportDeclaration(node: ImportDeclaration): VisitResult<Statement> {
+            if (!contains(externalImports, node)) {
+                return undefined;
+            }
+
+            const statements: Statement[] = [];
+            const namespaceDeclaration = getNamespaceDeclarationNode(node);
+            if (moduleKind !== ModuleKind.AMD) {
+                if (!node.importClause) {
+                    // import "mod";
+                    statements.push(
+                        createStatement(
+                            createRequireCall(node),
+                            /*location*/ node
+                        )
+                    );
+                }
+                else {
+                    const variables: VariableDeclaration[] = [];
+                    if (namespaceDeclaration && !isDefaultImport(node)) {
+                        // import * as n from "mod";
+                        variables.push(
+                            createVariableDeclaration(
+                                getSynthesizedClone(namespaceDeclaration.name),
+                                createRequireCall(node)
+                            )
+                        );
+                    }
+                    else {
+                        // import d from "mod";
+                        // import { x, y } from "mod";
+                        // import d, { x, y } from "mod";
+                        // import d, * as n from "mod";
+                        variables.push(
+                            createVariableDeclaration(
+                                getGeneratedNameForNode(node),
+                                createRequireCall(node)
+                            )
+                        );
+
+                        if (namespaceDeclaration && isDefaultImport(node)) {
+                            variables.push(
+                                createVariableDeclaration(
+                                    getSynthesizedClone(namespaceDeclaration.name),
+                                    getGeneratedNameForNode(node)
+                                )
+                            );
+                        }
+                    }
+
+                    statements.push(
+                        createVariableStatement(
+                            /*modifiers*/ undefined,
+                            createConstDeclarationList(variables),
+                            /*location*/ node
+                        )
+                    );
+                }
+            }
+            else if (namespaceDeclaration && isDefaultImport(node)) {
+                // import d, * as n from "mod";
+                statements.push(
+                    createVariableStatement(
+                        /*modifiers*/ undefined,
+                        createVariableDeclarationList([
+                            createVariableDeclaration(
+                                getSynthesizedClone(namespaceDeclaration.name),
+                                getGeneratedNameForNode(node),
+                                /*location*/ node
+                            )
+                        ])
+                    )
+                );
+            }
+
+            addExportImportAssignments(statements, node);
+            return singleOrMany(statements);
+        }
+
+        function visitImportEqualsDeclaration(node: ImportEqualsDeclaration): VisitResult<Statement> {
+            if (!contains(externalImports, node)) {
+                return undefined;
+            }
+
+            // Set emitFlags on the name of the importEqualsDeclaration
+            // This is so the printer will not substitute the identifier
+            setNodeEmitFlags(node.name, NodeEmitFlags.NoSubstitution);
+            const statements: Statement[] = [];
+            if (moduleKind !== ModuleKind.AMD) {
+                if (hasModifier(node, ModifierFlags.Export)) {
+                    statements.push(
+                        createStatement(
+                            createExportAssignment(
+                                node.name,
+                                createRequireCall(node)
+                            ),
+                            /*location*/ node
+                        )
+                    );
+                }
+                else {
+                    statements.push(
+                        createVariableStatement(
+                            /*modifiers*/ undefined,
+                            createVariableDeclarationList([
+                                createVariableDeclaration(
+                                    getSynthesizedClone(node.name),
+                                    createRequireCall(node)
+                                )
+                            ],
+                            /*location*/ undefined,
+                            /*flags*/ languageVersion >= ScriptTarget.ES6 ? NodeFlags.Const : NodeFlags.None),
+                            /*location*/ node
+                        )
+                    );
+                }
+            }
+            else {
+                if (hasModifier(node, ModifierFlags.Export)) {
+                    statements.push(
+                        createStatement(
+                            createExportAssignment(node.name, node.name),
+                            /*location*/ node
+                        )
+                    );
+                }
+            }
+
+            addExportImportAssignments(statements, node);
+            return statements;
+        }
+
+        function visitExportDeclaration(node: ExportDeclaration): VisitResult<Statement> {
+            if (!contains(externalImports, node)) {
+                return undefined;
+            }
+
+            const generatedName = getGeneratedNameForNode(node);
+            if (node.exportClause) {
+                const statements: Statement[] = [];
+                // export { x, y } from "mod";
+                if (moduleKind !== ModuleKind.AMD) {
+                    statements.push(
+                        createVariableStatement(
+                            /*modifiers*/ undefined,
+                            createVariableDeclarationList([
+                                createVariableDeclaration(
+                                    generatedName,
+                                    createRequireCall(node),
+                                    /*location*/ node
+                                )
+                            ])
+                        )
+                    );
+                }
+                for (const specifier of node.exportClause.elements) {
+                    if (resolver.isValueAliasDeclaration(specifier)) {
+                        const exportedValue = createPropertyAccess(
+                            generatedName,
+                            specifier.propertyName || specifier.name
+                        );
+                        statements.push(
+                            createStatement(
+                                createExportAssignment(specifier.name, exportedValue),
+                                /*location*/ specifier
+                            )
+                        );
+                    }
+                }
+
+                return singleOrMany(statements);
+            }
+            else if (resolver.moduleExportsSomeValue(node.moduleSpecifier)) {
+                // export * from "mod";
+                return createStatement(
+                    createCall(
+                        createIdentifier("__export"),
+                        [
+                            moduleKind !== ModuleKind.AMD
+                                ? createRequireCall(node)
+                                : generatedName
+                        ]
+                    ),
+                    /*location*/ node
+                );
+            }
+        }
+
+        function visitExportAssignment(node: ExportAssignment): VisitResult<Statement> {
+            if (!node.isExportEquals) {
+                if (nodeIsSynthesized(node) || resolver.isValueAliasDeclaration(node)) {
+                    const statements: Statement[] = [];
+                    addExportDefault(statements, node.expression, /*location*/ node);
+                    return statements;
+                }
+            }
+
+            return undefined;
+        }
+
+        function addExportDefault(statements: Statement[], expression: Expression, location: TextRange): void {
+            tryAddExportDefaultCompat(statements);
+
+            statements.push(
+                createStatement(
+                    createExportAssignment(
+                        createIdentifier("default"),
+                        expression
+                    ),
+                    location
+                )
+            );
+        }
+
+        function tryAddExportDefaultCompat(statements: Statement[]) {
+            const original = getOriginalNode(currentSourceFile);
+            Debug.assert(original.kind === SyntaxKind.SourceFile);
+
+            if (!original.symbol.exports["___esModule"]) {
+                if (languageVersion === ScriptTarget.ES3) {
+                    statements.push(
+                        createStatement(
+                            createExportAssignment(
+                                createIdentifier("__esModule"),
+                                createLiteral(true)
+                            )
+                        )
+                    );
+                }
+                else {
+                    statements.push(
+                        createStatement(
+                            createObjectDefineProperty(
+                                createIdentifier("exports"),
+                                createLiteral("__esModule"),
+                                { value: createLiteral(true) }
+                            )
+                        )
+                    );
+                }
+            }
+        }
+
+        function addExportImportAssignments(statements: Statement[], node: Node) {
+            const names = reduceEachChild(node, collectExportMembers, []);
+            for (const name of names) {
+                addExportMemberAssignments(statements, name);
+            }
+        }
+
+        function collectExportMembers(names: Identifier[], node: Node): Identifier[] {
+            if (isAliasSymbolDeclaration(node) && resolver.isValueAliasDeclaration(node) && isDeclaration(node)) {
+                const name = node.name;
+                if (isIdentifier(name)) {
+                    names.push(name);
+                }
+            }
+
+            return reduceEachChild(node, collectExportMembers, names);
+        }
+
+        function addExportMemberAssignments(statements: Statement[], name: Identifier): void {
+            if (!exportEquals && exportSpecifiers && hasProperty(exportSpecifiers, name.text)) {
+                for (const specifier of exportSpecifiers[name.text]) {
+                    statements.push(
+                        startOnNewLine(
+                            createStatement(
+                                createExportAssignment(specifier.name, name),
+                                /*location*/ specifier.name
+                            )
+                        )
+                    );
+                }
+            }
+        }
+
+        function addExportMemberAssignment(statements: Statement[], node: DeclarationStatement) {
+            if (hasModifier(node, ModifierFlags.Default)) {
+                addExportDefault(statements, getDeclarationName(node), /*location*/ node);
+            }
+            else {
+                statements.push(
+                    createExportStatement(node.name, setNodeEmitFlags(getSynthesizedClone(node.name), NodeEmitFlags.LocalName), /*location*/ node)
+                );
+            }
+        }
+
+        function visitVariableStatement(node: VariableStatement): VisitResult<Statement> {
+            // If the variable is for a generated declaration,
+            // we should maintain it and just strip off the 'export' modifier if necessary.
+            const originalKind = getOriginalNode(node).kind;
+            if (originalKind === SyntaxKind.ModuleDeclaration ||
+                originalKind === SyntaxKind.EnumDeclaration ||
+                originalKind === SyntaxKind.ClassDeclaration) {
+
+                if (!hasModifier(node, ModifierFlags.Export)) {
+                    return node;
+                }
+
+                return setOriginalNode(
+                    createVariableStatement(
+                        /*modifiers*/ undefined,
+                        node.declarationList
+                    ),
+                    node
+                );
+            }
+
+            const resultStatements: Statement[] = [];
+
+            // If we're exporting these variables, then these just become assignments to 'exports.blah'.
+            // We only want to emit assignments for variables with initializers.
+            if (hasModifier(node, ModifierFlags.Export)) {
+                const variables = getInitializedVariables(node.declarationList);
+                if (variables.length > 0) {
+                    let inlineAssignments = createStatement(
+                        inlineExpressions(
+                            map(variables, transformInitializedVariable)
+                        ),
+                        node
+                    );
+                    resultStatements.push(inlineAssignments);
+                }
+            }
+            else {
+                resultStatements.push(node);
+            }
+
+            // While we might not have been exported here, each variable might have been exported
+            // later on in an export specifier (e.g. `export {foo as blah, bar}`).
+            for (const decl of node.declarationList.declarations) {
+                addExportMemberAssignmentsForBindingName(resultStatements, decl.name);
+            }
+
+            return resultStatements;
+        }
+
+        /**
+         * Creates appropriate assignments for each binding identifier that is exported in an export specifier,
+         * and inserts it into 'resultStatements'.
+         */
+        function addExportMemberAssignmentsForBindingName(resultStatements: Statement[], name: BindingName): void {
+            if (isBindingPattern(name)) {
+                for (const element of name.elements) {
+                    addExportMemberAssignmentsForBindingName(resultStatements, element.name)
+                }
+            }
+            else {
+                addExportMemberAssignments(resultStatements, name);
+            }
+        }
+
+        function transformInitializedVariable(node: VariableDeclaration): Expression {
+            const name = node.name;
+            if (isBindingPattern(name)) {
+                return flattenVariableDestructuringToExpression(
+                    context,
+                    node,
+                    hoistVariableDeclaration,
+                    getModuleMemberName,
+                    visitor
+                );
+            }
+            else {
+                return createAssignment(
+                    getModuleMemberName(name),
+                    visitNode(node.initializer, visitor, isExpression)
+                );
+            }
+        }
+
+        function visitFunctionDeclaration(node: FunctionDeclaration): VisitResult<Statement> {
+            const statements: Statement[] = [];
+            const name = node.name || getGeneratedNameForNode(node);
+            if (hasModifier(node, ModifierFlags.Export)) {
+                statements.push(
+                    createFunctionDeclaration(
+                        /*modifiers*/ undefined,
+                        /*asteriskToken*/ undefined,
+                        name,
+                        node.parameters,
+                        node.body,
+                        /*location*/ node
+                    )
+                );
+
+                addExportMemberAssignment(statements, node);
+            }
+            else {
+                statements.push(node);
+            }
+
+            if (node.name) {
+                addExportMemberAssignments(statements, node.name);
+            }
+
+            return singleOrMany(statements);
+        }
+
+        function visitClassDeclaration(node: ClassDeclaration): VisitResult<Statement> {
+            const statements: Statement[] = [];
+            const name = node.name || getGeneratedNameForNode(node);
+            // Set emitFlags on the name of the classDeclaration
+            // This is so that when printer will not substitute the identifier
+            setNodeEmitFlags(name, NodeEmitFlags.NoSubstitution);
+            if (hasModifier(node, ModifierFlags.Export)) {
+                statements.push(
+                    createClassDeclaration(
+                        /*modifiers*/ undefined,
+                        name,
+                        node.heritageClauses,
+                        node.members,
+                        /*location*/ node
+                    )
+                );
+
+                addExportMemberAssignment(statements, node);
+            }
+            else {
+                statements.push(node);
+            }
+
+            // Decorators end up creating a series of assignment expressions which overwrite
+            // the local binding that we export, so we need to defer from exporting decorated classes
+            // until the decoration assignments take place. We do this when visiting expression-statements.
+            if (node.name && !(node.decorators && node.decorators.length)) {
+                addExportMemberAssignments(statements, node.name);
+            }
+
+            return singleOrMany(statements);
+        }
+
+        function visitExpressionStatement(node: ExpressionStatement): VisitResult<Statement> {
+            const original = getOriginalNode(node);
+            const origKind = original.kind;
+
+            if (origKind === SyntaxKind.EnumDeclaration || origKind === SyntaxKind.ModuleDeclaration) {
+                return visitExpressionStatementForEnumOrNamespaceDeclaration(node, <EnumDeclaration | ModuleDeclaration>original);
+            }
+            else if (origKind === SyntaxKind.ClassDeclaration) {
+                // The decorated assignment for a class name may need to be transformed.
+                const classDecl = original as ClassDeclaration;
+                if (classDecl.name) {
+                    const statements = [node];
+                    // Avoid emitting a default because a decorated default-exported class will have been rewritten in the TS transformer to
+                    // a decorator assignment (`foo = __decorate(...)`) followed by a separate default export declaration (`export default foo`).
+                    // We will eventually take care of that default export assignment when we transform the generated default export declaration.
+                    if (hasModifier(classDecl, ModifierFlags.Export) && !hasModifier(classDecl, ModifierFlags.Default)) {
+                        addExportMemberAssignment(statements, classDecl)
+                    }
+
+                    addExportMemberAssignments(statements, classDecl.name);
+
+                    if (statements.length > 1) {
+                        Debug.assert(!!classDecl.decorators, "Expression statements should only have an export member assignment when decorated.")
+                    }
+                    return statements;
+                }
+            }
+
+            return node;
+        }
+
+        function visitExpressionStatementForEnumOrNamespaceDeclaration(node: ExpressionStatement, original: EnumDeclaration | ModuleDeclaration): VisitResult<Statement> {
+            const statements: Statement[] = [node];
+
+            // Preserve old behavior for enums in which a variable statement is emitted after the body itself.
+            if (hasModifier(original, ModifierFlags.Export) &&
+                original.kind === SyntaxKind.EnumDeclaration &&
+                isFirstDeclarationOfKind(original, SyntaxKind.EnumDeclaration)) {
+                addVarForExportedEnumOrNamespaceDeclaration(statements, original);
+            }
+
+            addExportMemberAssignments(statements, original.name);
+
+            return statements;
+        }
+
+        /**
+         * Adds a trailing VariableStatement for an enum or module declaration.
+         */
+        function addVarForExportedEnumOrNamespaceDeclaration(statements: Statement[], node: EnumDeclaration | ModuleDeclaration) {
+            statements.push(
+                createVariableStatement(
+                    /*modifiers*/ undefined,
+                    [createVariableDeclaration(
+                        getDeclarationName(node),
+                        createPropertyAccess(createIdentifier("exports"), getDeclarationName(node))
+                    )],
+                    /*location*/ node
+                )
+            );
+        }
+
+        function getDeclarationName(node: DeclarationStatement) {
+            return node.name ? getSynthesizedClone(node.name) : getGeneratedNameForNode(node);
+        }
+
+        function substituteExpression(node: Expression) {
+            node = previousExpressionSubstitution(node);
+            if (isIdentifier(node)) {
+                return substituteExpressionIdentifier(node);
+            }
+
+            return node;
+        }
+
+        function substituteExpressionIdentifier(node: Identifier): Expression {
+            if (getNodeEmitFlags(node) & NodeEmitFlags.LocalName) {
+                return node;
+            }
+
+            const container = resolver.getReferencedExportContainer(node, (getNodeEmitFlags(node) & NodeEmitFlags.ExportName) !== 0);
+            if (container) {
+                if (container.kind === SyntaxKind.SourceFile) {
+                    return createPropertyAccess(
+                        createIdentifier("exports"),
+                        getSynthesizedClone(node),
+                        /*location*/ node
+                    );
+                }
+            }
+            else {
+                const declaration = resolver.getReferencedImportDeclaration(node);
+                if (declaration) {
+                    if (declaration.kind === SyntaxKind.ImportClause) {
+                        if (languageVersion >= ScriptTarget.ES5) {
+                            return createPropertyAccess(
+                                getGeneratedNameForNode(declaration.parent),
+                                createIdentifier("default"),
+                                /*location*/ node
+                            );
+                        }
+                        else {
+                            return createElementAccess(
+                                getGeneratedNameForNode(declaration.parent),
+                                createLiteral("default"),
+                                /*location*/ node
+                            );
+                        }
+                    }
+                    else if (declaration.kind === SyntaxKind.ImportSpecifier) {
+                        const name = (<ImportSpecifier>declaration).propertyName
+                            || (<ImportSpecifier>declaration).name;
+                        if (name.originalKeywordKind === SyntaxKind.DefaultKeyword && languageVersion <= ScriptTarget.ES3) {
+                            return createElementAccess(
+                                getGeneratedNameForNode(declaration.parent.parent.parent),
+                                createLiteral(name.text),
+                                /*location*/ node
+                            );
+                        }
+                        else {
+                            return createPropertyAccess(
+                                getGeneratedNameForNode(declaration.parent.parent.parent),
+                                getSynthesizedClone(name),
+                                /*location*/ node
+                            );
+                        }
+                    }
+                }
+            }
+
+            return node;
+        }
+
+        function getModuleMemberName(name: Identifier) {
+            return createPropertyAccess(
+                createIdentifier("exports"),
+                name,
+                /*location*/ name
+            );
+        }
+
+        function createRequireCall(importNode: ImportDeclaration | ImportEqualsDeclaration | ExportDeclaration) {
+            const moduleName = getExternalModuleNameLiteral(importNode, currentSourceFile, host, resolver, compilerOptions);
+            const args: Expression[] = [];
+            if (isDefined(moduleName)) {
+                args.push(moduleName);
+            }
+
+            return createCall(createIdentifier("require"), args);
+        }
+
+        function createExportStatement(name: Identifier, value: Expression, location?: TextRange) {
+            return startOnNewLine(createStatement(createExportAssignment(name, value), location));
+        }
+
+        function createExportAssignment(name: Identifier, value: Expression) {
+            return createAssignment(
+                name.originalKeywordKind === SyntaxKind.DefaultKeyword && languageVersion === ScriptTarget.ES3
+                    ? createElementAccess(
+                        createIdentifier("exports"),
+                        createLiteral(name.text)
+                    )
+                    : createPropertyAccess(
+                        createIdentifier("exports"),
+                        getSynthesizedClone(name)
+                    ),
+                value
+            );
+        }
+
+        interface AsynchronousDependencies {
+            aliasedModuleNames: Expression[];
+            unaliasedModuleNames: Expression[];
+            importAliasNames: ParameterDeclaration[];
+        }
+
+        function collectAsynchronousDependencies(node: SourceFile, includeNonAmdDependencies: boolean): AsynchronousDependencies {
+            // names of modules with corresponding parameter in the factory function
+            const aliasedModuleNames: Expression[] = [];
+
+            // names of modules with no corresponding parameters in factory function
+            const unaliasedModuleNames: Expression[] = [];
+
+            // names of the parameters in the factory function; these
+            // parameters need to match the indexes of the corresponding
+            // module names in aliasedModuleNames.
+            const importAliasNames: ParameterDeclaration[] = [];
+
+            // Fill in amd-dependency tags
+            for (const amdDependency of node.amdDependencies) {
+                if (amdDependency.name) {
+                    aliasedModuleNames.push(createLiteral(amdDependency.path));
+                    importAliasNames.push(createParameter(amdDependency.name));
+                }
+                else {
+                    unaliasedModuleNames.push(createLiteral(amdDependency.path));
+                }
+            }
+
+            for (const importNode of externalImports) {
+                // Find the name of the external module
+                const externalModuleName = getExternalModuleNameLiteral(importNode, currentSourceFile, host, resolver, compilerOptions);
+
+                // Find the name of the module alias, if there is one
+                const importAliasName = getLocalNameForExternalImport(importNode, currentSourceFile);
+                if (includeNonAmdDependencies && importAliasName) {
+                    // Set emitFlags on the name of the classDeclaration
+                    // This is so that when printer will not substitute the identifier
+                    setNodeEmitFlags(importAliasName, NodeEmitFlags.NoSubstitution);
+                    aliasedModuleNames.push(externalModuleName);
+                    importAliasNames.push(createParameter(importAliasName));
+                }
+                else {
+                    unaliasedModuleNames.push(externalModuleName);
+                }
+            }
+
+            return { aliasedModuleNames, unaliasedModuleNames, importAliasNames };
+        }
+
+        function updateSourceFile(node: SourceFile, statements: Statement[]) {
+            const updated = getMutableClone(node);
+            updated.statements = createNodeArray(statements, node.statements);
+            return updated;
+        }
+    }
+}